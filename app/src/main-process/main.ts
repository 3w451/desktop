import '../lib/logging/main/install'

import { app, Menu, BrowserWindow, shell, session } from 'electron'
import * as Fs from 'fs'
import * as URL from 'url'

import { AppWindow } from './app-window'
import { buildDefaultMenu, getAllMenuItems } from './menu'
import { shellNeedsPatching, updateEnvironmentForProcess } from '../lib/shell'
import { parseAppURL } from '../lib/parse-app-url'
import { handleSquirrelEvent } from './squirrel-updater'
import { fatalError } from '../lib/fatal-error'

import { log as writeLog } from './log'
import { UNSAFE_openDirectory } from './shell'
import { reportError } from './exception-reporting'
import {
  enableSourceMaps,
  withSourceMappedStack,
} from '../lib/source-map-support'
import { now } from './now'
import { showUncaughtException } from './show-uncaught-exception'
import { buildContextMenu } from './menu/build-context-menu'
import { stat } from 'fs-extra'
import { isApplicationBundle } from '../lib/is-application-bundle'
import { installWebRequestFilters } from './install-web-request-filters'
import * as ipcMain from './ipc-main'
import { getArchitecture } from '../lib/get-architecture'

app.setAppLogsPath()
enableSourceMaps()

let mainWindow: AppWindow | null = null

const launchTime = now()

let preventQuit = false
let readyTime: number | null = null

type OnDidLoadFn = (window: AppWindow) => void
/** See the `onDidLoad` function. */
let onDidLoadFns: Array<OnDidLoadFn> | null = []

function handleUncaughtException(error: Error) {
  preventQuit = true

  // If we haven't got a window we'll assume it's because
  // we've just launched and haven't created it yet.
  // It could also be because we're encountering an unhandled
  // exception on shutdown but that's less likely and since
  // this only affects the presentation of the crash dialog
  // it's a safe assumption to make.
  const isLaunchError = mainWindow === null

  if (mainWindow) {
    mainWindow.destroy()
    mainWindow = null
  }

  showUncaughtException(isLaunchError, error)
}

/**
 * Calculates the number of seconds the app has been running
 */
function getUptimeInSeconds() {
  return (now() - launchTime) / 1000
}

function getExtraErrorContext(): Record<string, string> {
  return {
    uptime: getUptimeInSeconds().toFixed(3),
    time: new Date().toString(),
  }
}

/** Extra argument for the protocol launcher on Windows */
const protocolLauncherArg = '--protocol-launcher'

const possibleProtocols = new Set(['x-github-client'])
if (__DEV__) {
  possibleProtocols.add('x-github-desktop-dev-auth')
} else {
  possibleProtocols.add('x-github-desktop-auth')
}
// Also support Desktop Classic's protocols.
if (__DARWIN__) {
  possibleProtocols.add('github-mac')
} else if (__WIN32__) {
  possibleProtocols.add('github-windows')
}

app.on('window-all-closed', () => {
  // If we don't subscribe to this event and all windows are closed, the default
  // behavior is to quit the app. We don't want that though, we control that
  // behavior through the mainWindow onClose event such that on macOS we only
  // hide the main window when a user attempts to close it.
  //
  // If we don't subscribe to this and change the default behavior we break
  // the crash process window which is shown after the main window is closed.
})

process.on('uncaughtException', (error: Error) => {
  error = withSourceMappedStack(error)
  reportError(error, getExtraErrorContext())
  handleUncaughtException(error)
})

let handlingSquirrelEvent = false
if (__WIN32__ && process.argv.length > 1) {
  const arg = process.argv[1]

  const promise = handleSquirrelEvent(arg)
  if (promise) {
    handlingSquirrelEvent = true
    promise
      .catch(e => {
        log.error(`Failed handling Squirrel event: ${arg}`, e)
      })
      .then(() => {
        app.quit()
      })
  } else {
    handlePossibleProtocolLauncherArgs(process.argv)
  }
}

function handleAppURL(url: string) {
  log.info('Processing protocol url')
  const action = parseAppURL(url)
  onDidLoad(window => {
    // This manual focus call _shouldn't_ be necessary, but is for Chrome on
    // macOS. See https://github.com/desktop/desktop/issues/973.
    window.focus()
    window.sendURLAction(action)
  })
}

let isDuplicateInstance = false
// If we're handling a Squirrel event we don't want to enforce single instance.
// We want to let the updated instance launch and do its work. It will then quit
// once it's done.
if (!handlingSquirrelEvent) {
  const gotSingleInstanceLock = app.requestSingleInstanceLock()
  isDuplicateInstance = !gotSingleInstanceLock

  app.on('second-instance', (event, args, workingDirectory) => {
    // Someone tried to run a second instance, we should focus our window.
    if (mainWindow) {
      if (mainWindow.isMinimized()) {
        mainWindow.restore()
      }

      if (!mainWindow.isVisible()) {
        mainWindow.show()
      }

      mainWindow.focus()
    }

    handlePossibleProtocolLauncherArgs(args)
  })

  if (isDuplicateInstance) {
    app.quit()
  }
}

if (shellNeedsPatching(process)) {
  updateEnvironmentForProcess()
}

app.on('will-finish-launching', () => {
  // macOS only
  app.on('open-url', (event, url) => {
    event.preventDefault()
    handleAppURL(url)
  })
})

if (__DARWIN__) {
  app.on('open-file', async (event, path) => {
    event.preventDefault()

    log.info(`[main] a path to ${path} was triggered`)

    Fs.stat(path, (err, stats) => {
      if (err) {
        log.error(`Unable to open path '${path}' in Desktop`, err)
        return
      }

      if (stats.isFile()) {
        log.warn(
          `A file at ${path} was dropped onto Desktop, but it can only handle folders. Ignoring this action.`
        )
        return
      }

      handleAppURL(
        `x-github-client://openLocalRepo/${encodeURIComponent(path)}`
      )
    })
  })
}

/**
 * Attempt to detect and handle any protocol handler arguments passed
 * either via the command line directly to the current process or through
 * IPC from a duplicate instance (see makeSingleInstance)
 *
 * @param args Essentially process.argv, i.e. the first element is the exec
 *             path
 */
function handlePossibleProtocolLauncherArgs(args: ReadonlyArray<string>) {
  log.info(`Received possible protocol arguments: ${args.length}`)

  if (__WIN32__) {
    // Desktop registers it's protocol handler callback on Windows as
    // `[executable path] --protocol-launcher "%1"`. Note that extra command
    // line arguments might be added by Chromium
    // (https://electronjs.org/docs/api/app#event-second-instance).
    // At launch Desktop checks for that exact scenario here before doing any
    // processing. If there's more than one matching url argument because of a
    // malformed or untrusted url then we bail out.

    const matchingUrls = args.filter(arg => {
      // sometimes `URL.parse` throws an error
      try {
        const url = URL.parse(arg)
        // i think this `slice` is just removing a trailing `:`
        return url.protocol && possibleProtocols.has(url.protocol.slice(0, -1))
      } catch (e) {
        log.error(`Unable to parse argument as URL: ${arg}`)
        return false
      }
    })

    if (args.includes(protocolLauncherArg) && matchingUrls.length === 1) {
      handleAppURL(matchingUrls[0])
    } else {
      log.error(`Malformed launch arguments received: ${args}`)
    }
  } else if (args.length > 1) {
    handleAppURL(args[1])
  }
}

/**
 * Wrapper around app.setAsDefaultProtocolClient that adds our
 * custom prefix command line switches on Windows.
 */
function setAsDefaultProtocolClient(protocol: string) {
  if (__WIN32__) {
    app.setAsDefaultProtocolClient(protocol, process.execPath, [
      protocolLauncherArg,
    ])
  } else {
    app.setAsDefaultProtocolClient(protocol)
  }
}

if (process.env.GITHUB_DESKTOP_DISABLE_HARDWARE_ACCELERATION) {
  log.info(
    `GITHUB_DESKTOP_DISABLE_HARDWARE_ACCELERATION environment variable set, disabling hardware acceleration`
  )
  app.disableHardwareAcceleration()
}

app.on('ready', () => {
  if (isDuplicateInstance || handlingSquirrelEvent) {
    return
  }

  readyTime = now() - launchTime

  possibleProtocols.forEach(protocol => setAsDefaultProtocolClient(protocol))

  createWindow()

  // Ensures auth-related headers won't traverse http redirects to hosts
  // on different origins than the originating request.
  installWebRequestFilters(session.defaultSession.webRequest)

  Menu.setApplicationMenu(
    buildDefaultMenu({
      selectedShell: null,
      selectedExternalEditor: null,
      askForConfirmationOnRepositoryRemoval: false,
      askForConfirmationOnForcePush: false,
    })
  )

  ipcMain.on('update-preferred-app-menu-item-labels', (_, labels) => {
    // The current application menu is mutable and we frequently
    // change whether particular items are enabled or not through
    // the update-menu-state IPC event. This menu that we're creating
    // now will have all the items enabled so we need to merge the
    // current state with the new in order to not get a temporary
    // race conditions where menu items which shouldn't be enabled
    // are.
    const newMenu = buildDefaultMenu(labels)

    const currentMenu = Menu.getApplicationMenu()

    // This shouldn't happen but whenever one says that it does
    // so here's the escape hatch when we can't merge the current
    // menu with the new one; we just use the new one.
    if (currentMenu === null) {
      // https://github.com/electron/electron/issues/2717
      Menu.setApplicationMenu(newMenu)

      if (mainWindow !== null) {
        mainWindow.sendAppMenu()
      }

      return
    }

    // It's possible that after rebuilding the menu we'll end up
    // with the exact same structural menu as we had before so we
    // keep track of whether anything has actually changed in order
    // to avoid updating the global menu and telling the renderer
    // about it.
    let menuHasChanged = false

    for (const newItem of getAllMenuItems(newMenu)) {
      // Our menu items always have ids and Electron.MenuItem takes on whatever
      // properties was defined on the MenuItemOptions template used to create it
      // but doesn't surface those in the type declaration.
      const id = (newItem as any).id

      if (!id) {
        continue
      }

      const currentItem = currentMenu.getMenuItemById(id)

      // Unfortunately the type information for getMenuItemById
      // doesn't specify if it'll return null or undefined when
      // the item doesn't exist so we'll do a falsy check here.
      if (!currentItem) {
        menuHasChanged = true
      } else {
        if (currentItem.label !== newItem.label) {
          menuHasChanged = true
        }

        // Copy the enabled property from the existing menu
        // item since it'll be the most recent reflection of
        // what the renderer wants.
        if (currentItem.enabled !== newItem.enabled) {
          newItem.enabled = currentItem.enabled
          menuHasChanged = true
        }
      }
    }

    if (menuHasChanged && mainWindow) {
      // https://github.com/electron/electron/issues/2717
      Menu.setApplicationMenu(newMenu)
      mainWindow.sendAppMenu()
    }
  })

  /**
   * An event sent by the renderer asking that the menu item with the given id
   * is executed (ie clicked).
   */
  ipcMain.on('execute-menu-item-by-id', (event, id) => {
    const currentMenu = Menu.getApplicationMenu()

    if (currentMenu === null) {
      return
    }

    const menuItem = currentMenu.getMenuItemById(id)
    if (menuItem) {
      const window = BrowserWindow.fromWebContents(event.sender) || undefined
      const fakeEvent = { preventDefault: () => {}, sender: event.sender }
      menuItem.click(fakeEvent, window, event.sender)
    }
  })

  ipcMain.on('update-menu-state', (_, items) => {
    let sendMenuChangedEvent = false

    const currentMenu = Menu.getApplicationMenu()

    if (currentMenu === null) {
      log.debug(`unable to get current menu, bailing out...`)
      return
    }

    for (const item of items) {
      const { id, state } = item

      const menuItem = currentMenu.getMenuItemById(id)

      if (menuItem) {
        // Only send the updated app menu when the state actually changes
        // or we might end up introducing a never ending loop between
        // the renderer and the main process
        if (state.enabled !== undefined && menuItem.enabled !== state.enabled) {
          menuItem.enabled = state.enabled
          sendMenuChangedEvent = true
        }
      } else {
        fatalError(`Unknown menu id: ${id}`)
      }
    }

    if (sendMenuChangedEvent && mainWindow) {
      Menu.setApplicationMenu(currentMenu)
      mainWindow.sendAppMenu()
    }
  })

  /**
   * Handle the action to show a contextual menu.
   *
   * It responds an array of indices that maps to the path to reach
   * the menu (or submenu) item that was clicked or null if the menu
   * was closed without clicking on any item.
   */
  ipcMain.handle('show-contextual-menu', (event, items) => {
    return new Promise(resolve => {
      const menu = buildContextMenu(items, indices => resolve(indices))
      const window = BrowserWindow.fromWebContents(event.sender) || undefined

      menu.popup({ window, callback: () => resolve(null) })
    })
  })

  /**
   * An event sent by the renderer asking for a copy of the current
   * application menu.
   */
  ipcMain.on('get-app-menu', () => mainWindow?.sendAppMenu())

  ipcMain.on('show-certificate-trust-dialog', (_, certificate, message) => {
    // This API is only implemented for macOS and Windows right now.
    if (__DARWIN__ || __WIN32__) {
      onDidLoad(window => {
        window.showCertificateTrustDialog(certificate, message)
      })
    }
  })

  ipcMain.on('log', (_, level, message) => writeLog(level, message))

  ipcMain.on('uncaught-exception', (_, error) => handleUncaughtException(error))

  ipcMain.on('send-error-report', (_, error, extra, nonFatal) => {
    reportError(error, { ...getExtraErrorContext(), ...extra }, nonFatal)
  })

  ipcMain.handle('open-external', async (_, path: string) => {
    const pathLowerCase = path.toLowerCase()
    if (
      pathLowerCase.startsWith('http://') ||
      pathLowerCase.startsWith('https://')
    ) {
      log.info(`opening in browser: ${path}`)
    }

    try {
      await shell.openExternal(path)
      return true
    } catch (e) {
      log.error(`Call to openExternal failed: '${e}'`)
      return false
    }
  })

  /**
<<<<<<< HEAD
   * An event sent by the renderer asking for the app's architecture
   */
  ipcMain.handle('get-app-architecture', async () => getArchitecture(app))
=======
   * An event sent by the renderer asking to move the app to the application
   * folder
   */
  ipcMain.on('move-to-applications-folder', () => {
    app.moveToApplicationsFolder?.()
  })
>>>>>>> 10d2eb77

  ipcMain.handle('move-to-trash', (_, path) => shell.trashItem(path))

  ipcMain.on('show-item-in-folder', (_, path) => {
    Fs.stat(path, err => {
      if (err) {
        log.error(`Unable to find file at '${path}'`, err)
        return
      }
      shell.showItemInFolder(path)
    })
  })

  ipcMain.on('show-folder-contents', async (_, path) => {
    const stats = await stat(path).catch(err => {
      log.error(`Unable to retrieve file information for ${path}`, err)
      return null
    })

    if (!stats) {
      return
    }

    if (!stats.isDirectory()) {
      log.error(
        `Trying to get the folder contents of a non-folder at '${path}'`
      )
      shell.showItemInFolder(path)
      return
    }

    // On Windows and Linux we can count on a directory being just a
    // directory.
    if (!__DARWIN__) {
      UNSAFE_openDirectory(path)
      return
    }

    // On macOS a directory might also be an app bundle and if it is
    // and we attempt to open it we're gonna execute that app which
    // it far from ideal so we'll look up the metadata for the path
    // and attempt to determine whether it's an app bundle or not.
    //
    // If we fail loading the metadata we'll assume it's an app bundle
    // out of an abundance of caution.
    const isBundle = await isApplicationBundle(path).catch(err => {
      log.error(`Failed to load metadata for path '${path}'`, err)
      return true
    })

    if (isBundle) {
      log.info(
        `Preventing direct open of path '${path}' as it appears to be an application bundle`
      )

      shell.showItemInFolder(path)
    } else {
      UNSAFE_openDirectory(path)
    }
  })

  /** An event sent by the renderer asking to select all of the window's contents */
  ipcMain.on('select-all-window-contents', () =>
    mainWindow?.selectAllWindowContents()
  )

  /**
   * Handle action to resolve proxy
   */
  ipcMain.handle('resolve-proxy', async (_, url: string) => {
    return session.defaultSession.resolveProxy(url)
  })

  /**
   * An event sent by the renderer asking to show the open dialog
   */
  ipcMain.handle(
    'show-open-dialog',
    async (_, options: Electron.OpenDialogOptions) => {
      if (mainWindow === null) {
        return null
      }

      return mainWindow.showOpenDialog(options)
    }
  )

  /**
   * An event sent by the renderer asking obtain whether the window is focused
   */
  ipcMain.handle(
    'is-window-focused',
    async () => mainWindow?.isFocused() ?? false
  )
})

app.on('activate', () => {
  onDidLoad(window => {
    window.show()
  })
})

app.on('web-contents-created', (event, contents) => {
  contents.on('new-window', (event, url) => {
    // Prevent links or window.open from opening new windows
    event.preventDefault()
    log.warn(`Prevented new window to: ${url}`)
  })
  // prevent link navigation within our windows
  // see https://www.electronjs.org/docs/tutorial/security#12-disable-or-limit-navigation
  contents.on('will-navigate', (event, url) => {
    event.preventDefault()
    log.warn(`Prevented navigation to: ${url}`)
  })
})

app.on(
  'certificate-error',
  (event, webContents, url, error, certificate, callback) => {
    callback(false)

    onDidLoad(window => {
      window.sendCertificateError(certificate, error, url)
    })
  }
)

function createWindow() {
  const window = new AppWindow()

  if (__DEV__) {
    const {
      default: installExtension,
      REACT_DEVELOPER_TOOLS,
    } = require('electron-devtools-installer')

    require('electron-debug')({ showDevTools: true })

    const ChromeLens = {
      id: 'idikgljglpfilbhaboonnpnnincjhjkd',
      electron: '>=1.2.1',
    }

    const extensions = [REACT_DEVELOPER_TOOLS, ChromeLens]

    for (const extension of extensions) {
      try {
        installExtension(extension)
      } catch (e) {}
    }
  }

  window.onClose(() => {
    mainWindow = null
    if (!__DARWIN__ && !preventQuit) {
      app.quit()
    }
  })

  window.onDidLoad(() => {
    window.show()
    window.sendLaunchTimingStats({
      mainReadyTime: readyTime!,
      loadTime: window.loadTime!,
      rendererReadyTime: window.rendererReadyTime!,
    })

    const fns = onDidLoadFns!
    onDidLoadFns = null
    for (const fn of fns) {
      fn(window)
    }
  })

  window.load()

  mainWindow = window
}

/**
 * Register a function to be called once the window has been loaded. If the
 * window has already been loaded, the function will be called immediately.
 */
function onDidLoad(fn: OnDidLoadFn) {
  if (onDidLoadFns) {
    onDidLoadFns.push(fn)
  } else {
    if (mainWindow) {
      fn(mainWindow)
    }
  }
}<|MERGE_RESOLUTION|>--- conflicted
+++ resolved
@@ -474,18 +474,17 @@
   })
 
   /**
-<<<<<<< HEAD
    * An event sent by the renderer asking for the app's architecture
    */
   ipcMain.handle('get-app-architecture', async () => getArchitecture(app))
-=======
+
+  /**
    * An event sent by the renderer asking to move the app to the application
    * folder
    */
   ipcMain.on('move-to-applications-folder', () => {
     app.moveToApplicationsFolder?.()
   })
->>>>>>> 10d2eb77
 
   ipcMain.handle('move-to-trash', (_, path) => shell.trashItem(path))
 
