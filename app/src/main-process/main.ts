--- conflicted
+++ resolved
@@ -533,13 +533,13 @@
   })
 
   /**
-<<<<<<< HEAD
    * Handle action to resolve proxy
    */
   ipcMain.handle('resolve-proxy', async (_, url: string) => {
     return session.defaultSession.resolveProxy(url)
   })
-=======
+
+  /**
    * An event sent by the renderer asking to show the open dialog
    */
   ipcMain.handle(
@@ -552,7 +552,6 @@
       return mainWindow.showOpenDialog(options)
     }
   )
->>>>>>> 5a0c6a3b
 })
 
 app.on('activate', () => {
