--- conflicted
+++ resolved
@@ -247,7 +247,6 @@
     return this.appStore._loadBranches(repository)
   }
 
-<<<<<<< HEAD
   /** Push the current branch. */
   public push(repository: Repository): Promise<void> {
     return this.appStore._push(repository)
@@ -262,7 +261,8 @@
   public async publishRepository(repository: Repository, name: string, description: string, private_: boolean, account: User, org: IAPIUser | null): Promise<void> {
     await this.appStore._publishRepository(repository, name, description, private_, account, org)
     return this.refreshGitHubRepositoryInfo(repository)
-=======
+  }
+
   /** Post the given error. */
   public postError(error: IAppError): Promise<void> {
     return this.appStore._postError(error)
@@ -271,6 +271,5 @@
   /** Clear the given error. */
   public clearError(error: IAppError): Promise<void> {
     return this.appStore._clearError(error)
->>>>>>> 2bacd3a5
   }
 }