import {
  git,
  GitError,
  IGitExecutionOptions,
  gitNetworkArguments,
} from './core'
import { Repository } from '../../models/repository'
import { IPullProgress } from '../../models/progress'
import { IGitAccount } from '../../models/git-account'
import { PullProgressParser, executionOptionsWithProgress } from '../progress'
import { AuthenticationErrors } from './authentication'
import { enableRecurseSubmodulesFlag } from '../feature-flag'
import { IRemote } from '../../models/remote'
<<<<<<< HEAD
=======
import { envForRemoteOperation } from './environment'
>>>>>>> 77c8ee31

async function getPullArgs(
  repository: Repository,
  remote: string,
  account: IGitAccount | null,
  progressCallback?: (progress: IPullProgress) => void
) {
  const networkArguments = await gitNetworkArguments(repository, account)

  const args = [...networkArguments, 'pull']

  if (enableRecurseSubmodulesFlag()) {
    args.push('--recurse-submodules')
  }

  if (progressCallback != null) {
    args.push('--progress')
  }

  args.push(remote)

  return args
}

/**
 * Pull from the specified remote.
 *
 * @param repository - The repository in which the pull should take place
 *
 * @param remote     - The name of the remote that should be pulled from
 *
 * @param progressCallback - An optional function which will be invoked
 *                           with information about the current progress
 *                           of the pull operation. When provided this enables
 *                           the '--progress' command line flag for
 *                           'git pull'.
 */
export async function pull(
  repository: Repository,
  account: IGitAccount | null,
  remote: IRemote,
  progressCallback?: (progress: IPullProgress) => void
): Promise<void> {
  let opts: IGitExecutionOptions = {
    env: envForRemoteOperation(account, remote.url),
    expectedErrors: AuthenticationErrors,
  }

  if (progressCallback) {
    const title = `Pulling ${remote}`
    const kind = 'pull'

    opts = await executionOptionsWithProgress(
      { ...opts, trackLFSProgress: true },
      new PullProgressParser(),
      progress => {
        // In addition to progress output from the remote end and from
        // git itself, the stderr output from pull contains information
        // about ref updates. We don't need to bring those into the progress
        // stream so we'll just punt on anything we don't know about for now.
        if (progress.kind === 'context') {
          if (!progress.text.startsWith('remote: Counting objects')) {
            return
          }
        }

        const description =
          progress.kind === 'progress' ? progress.details.text : progress.text

        const value = progress.percent

        progressCallback({
          kind,
          title,
          description,
          value,
          remote: remote.name,
        })
      }
    )

    // Initial progress
    progressCallback({ kind, title, value: 0, remote: remote.name })
  }

  const args = await getPullArgs(
    repository,
    remote.name,
    account,
    progressCallback
  )
  const result = await git(args, repository.path, 'pull', opts)

  if (result.gitErrorDescription) {
    throw new GitError(result, args)
  }
}<|MERGE_RESOLUTION|>--- conflicted
+++ resolved
@@ -11,10 +11,7 @@
 import { AuthenticationErrors } from './authentication'
 import { enableRecurseSubmodulesFlag } from '../feature-flag'
 import { IRemote } from '../../models/remote'
-<<<<<<< HEAD
-=======
 import { envForRemoteOperation } from './environment'
->>>>>>> 77c8ee31
 
 async function getPullArgs(
   repository: Repository,
