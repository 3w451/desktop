--- conflicted
+++ resolved
@@ -45,13 +45,10 @@
   divergingBranchBannerInitiatedCompare: 0,
   divergingBranchBannerInfluencedMerge: 0,
   divergingBranchBannerDisplayed: 0,
-<<<<<<< HEAD
   dotcomPushCount: 0,
   enterprisePushCount: 0,
   externalPushCount: 0,
-=======
   active: false,
->>>>>>> fa9dd564
 }
 
 interface ICalculatedStats {
@@ -467,7 +464,6 @@
     }))
   }
 
-<<<<<<< HEAD
   /** Record that the user pushed to GitHub.com */
   public async recordPushToGitHub(): Promise<void> {
     return this.updateDailyMeasures(m => ({
@@ -486,13 +482,14 @@
   public async recordPushToGenericRemote(): Promise<void> {
     return this.updateDailyMeasures(m => ({
       externalPushCount: m.externalPushCount + 1,
-=======
+    }))
+  }
+  
   private onUiActivity = async () => {
     this.disableUiActivityMonitoring()
 
     return this.updateDailyMeasures(m => ({
       active: true,
->>>>>>> fa9dd564
     }))
   }
 
