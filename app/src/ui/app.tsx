--- conflicted
+++ resolved
@@ -252,17 +252,10 @@
                             // doesn't necessarily mean we're loading.
                             loading={this.state.repositories.length === 0}/>
         </Resizable>
-<<<<<<< HEAD
 
         {this.renderRepository()}
-=======
-        <RepositoryView repository={this.state.selectedRepository!}
-                        state={this.state.repositoryState!}
-                        dispatcher={this.props.dispatcher}
-                        gitUserStore={this.props.gitUserStore}/>
 
         {this.renderPopup()}
->>>>>>> ca780bc5
       </div>
     )
   }
