--- conflicted
+++ resolved
@@ -471,11 +471,7 @@
       shasInDiff
     )
     const numInDiff = selectedCommits.length - commitsNotInDiff
-<<<<<<< HEAD
-
-=======
     const commitsPluralized = numInDiff > 1 ? 'commits' : 'commit'
->>>>>>> 175d7819
     return (
       <div className={summaryClassNames}>
         Showing changes from{' '}
@@ -483,15 +479,7 @@
           <LinkButton
             onMouseOver={this.onHighlightShasInDiff}
             onMouseOut={this.onRemoveHighlightOfShas}
-<<<<<<< HEAD
             onClick={this.showReachableCommits}
-          >
-            {numInDiff} commits
-          </LinkButton>
-        ) : (
-          <> {numInDiff} commits</>
-=======
-            onClick={this.showUnreachableCommits}
           >
             {numInDiff} {commitsPluralized}
           </LinkButton>
@@ -500,7 +488,6 @@
             {' '}
             {numInDiff} {commitsPluralized}
           </>
->>>>>>> 175d7819
         )}
       </div>
     )
