--- conflicted
+++ resolved
@@ -186,14 +186,7 @@
         selectedFileIDs.length === 0 ||
         changesState.diff === null
       ) {
-<<<<<<< HEAD
         return <NoChanges repository={this.props.repository} />
-=======
-        // TODO: The case where diff is null is likely while the diff is loading,
-        // we should have a dedicated loading state for diffs instead of showing
-        // NoChanges.
-        return <NoChanges onOpenRepository={this.openRepository} />
->>>>>>> c4639156
       } else {
         const workingDirectory = changesState.workingDirectory
         const selectedFile = workingDirectory.findFileWithID(selectedFileIDs[0])
