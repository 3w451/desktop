--- conflicted
+++ resolved
@@ -24,14 +24,11 @@
    */
   readonly onMarkdownLinkClicked?: (url: string) => void
 
-<<<<<<< HEAD
   /** A callback for after the markdown has been parsed and the contents have
    * been mounted to the iframe */
   readonly onMarkdownParsed?: () => void
-=======
   /** Map from the emoji shortcut (e.g., :+1:) to the image's local path. */
   readonly emoji: Map<string, string>
->>>>>>> d9d06b0e
 }
 
 /**
