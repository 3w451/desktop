--- conflicted
+++ resolved
@@ -14,11 +14,8 @@
 import { shallowEquals, structuralEquals } from '../../lib/equality'
 import { DiffHunkExpansionType } from '../../models/diff'
 import { DiffExpansionKind } from './text-diff-expansion'
-<<<<<<< HEAD
 import { String } from 'aws-sdk/clients/xray'
-=======
 import { HideWhitespaceWarning } from './hide-whitespace-warning'
->>>>>>> 924508b7
 
 interface ISideBySideDiffRowProps {
   /**
@@ -440,13 +437,10 @@
           hoverable: !this.props.hideWhitespaceInDiff,
           hover: this.props.isHunkHovered,
         })}
-<<<<<<< HEAD
         style={{ width: divWidth }}
-=======
         title={
           this.props.hideWhitespaceInDiff ? HideWhitespaceWarning : undefined
         }
->>>>>>> 924508b7
         onMouseDown={this.onMouseDownLineNumber}
         onContextMenu={this.onContextMenuLineNumber}
       >
