--- conflicted
+++ resolved
@@ -19,14 +19,11 @@
 import { DragType } from '../../models/drag-drop'
 import { CICheckRunPopover } from '../check-runs/ci-check-run-popover'
 import { TooltipTarget } from '../lib/tooltip'
-<<<<<<< HEAD
 import { formatPercent } from '../../lib/format-number'
-=======
 import { BranchType, Branch } from '../../models/branch'
 import { PopupType } from '../../models/popup'
 import { generateBranchContextMenuItems } from '../branches/branch-list-item-context-menu'
 import { showContextualMenu } from '../../lib/menu-item'
->>>>>>> 32498687
 
 interface IBranchDropdownProps {
   readonly dispatcher: Dispatcher
