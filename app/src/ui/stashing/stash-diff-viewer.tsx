import * as React from 'react'
import { IStashEntry, StashedChangesLoadStates } from '../../models/stash-entry'
import { FileList } from '../history/file-list'
import { Dispatcher } from '../dispatcher'
import { CommittedFileChange } from '../../models/status'
import { Repository } from '../../models/repository'
import { Diff } from '../diff'
import { IDiff, ImageDiffType } from '../../models/diff'
import { Resizable } from '../resizable'
import { Button } from '../lib/button'
import { ButtonGroup } from '../lib/button-group'

interface IStashDiffViewerProps {
  /** The stash in question. */
  readonly stashEntry: IStashEntry

  /** Currently selected file in the list */
  readonly selectedStashedFile: CommittedFileChange | null

  /** Diff to be displayed */
  readonly stashedFileDiff: IDiff | null
  readonly imageDiffType: ImageDiffType

  /** width to use for the files list pane */
  readonly fileListWidth: number
  readonly repository: Repository
  readonly dispatcher: Dispatcher
}

/**
 * Component to display a selected stash's file list and diffs
 *
 * _(Like viewing a selected commit in history but for a stash)_
 */
export class StashDiffViewer extends React.PureComponent<
  IStashDiffViewerProps
> {
  private onSelectedFileChanged = (file: CommittedFileChange) =>
    this.props.dispatcher.selectStashedFile(this.props.repository, file)

  private onResize = (width: number) =>
    this.props.dispatcher.setStashedFilesWidth(width)

  private onReset = () => this.props.dispatcher.resetStashedFilesWidth()

  public render() {
    const files =
      this.props.stashEntry.files.kind === StashedChangesLoadStates.Loaded
        ? this.props.stashEntry.files.files
        : new Array<CommittedFileChange>()

    const diffComponent =
      this.props.selectedStashedFile !== null &&
      this.props.stashedFileDiff !== null ? (
        <Diff
          repository={this.props.repository}
          readOnly={true}
          file={this.props.selectedStashedFile}
          diff={this.props.stashedFileDiff}
          dispatcher={this.props.dispatcher}
          imageDiffType={this.props.imageDiffType}
        />
      ) : null

    return (
      <section id="stash-diff-viewer">
        <Header
          stashEntry={this.props.stashEntry}
          repository={this.props.repository}
          dispatcher={this.props.dispatcher}
        />
        <div className="content">
          <Resizable
            width={this.props.fileListWidth}
            onResize={this.onResize}
            onReset={this.onReset}
          >
            <FileList
              files={files}
              onSelectedFileChanged={this.onSelectedFileChanged}
              selectedFile={this.props.selectedStashedFile}
              availableWidth={this.props.fileListWidth}
            />
          </Resizable>
          {diffComponent}
        </div>
      </section>
    )
  }
}

const Header: React.SFC<{
  stashEntry: IStashEntry
  repository: Repository
  dispatcher: Dispatcher
}> = props => {
  const onClearClick = () => {
    props.dispatcher.dropStash(props.repository, props.stashEntry)
  }
  const onSubmitClick = () => {
    props.dispatcher.popStash(props.repository, props.stashEntry)
  }
  return (
    <div className="header">
      <h3>Stashed changes</h3>
<<<<<<< HEAD
      <ButtonGroup destructive={true}>
=======
      <ButtonGroup>
        <Button onClick={onClearClick}>Discard</Button>
>>>>>>> b6d2ad6a
        <Button onClick={onSubmitClick} type="submit">
          Restore
        </Button>
        <Button onClick={onClearClick}>Clear</Button>
      </ButtonGroup>
    </div>
  )
}<|MERGE_RESOLUTION|>--- conflicted
+++ resolved
@@ -103,16 +103,11 @@
   return (
     <div className="header">
       <h3>Stashed changes</h3>
-<<<<<<< HEAD
       <ButtonGroup destructive={true}>
-=======
-      <ButtonGroup>
-        <Button onClick={onClearClick}>Discard</Button>
->>>>>>> b6d2ad6a
         <Button onClick={onSubmitClick} type="submit">
           Restore
         </Button>
-        <Button onClick={onClearClick}>Clear</Button>
+        <Button onClick={onClearClick}>Discard</Button>
       </ButtonGroup>
     </div>
   )
