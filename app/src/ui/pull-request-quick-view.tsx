--- conflicted
+++ resolved
@@ -212,12 +212,9 @@
           markdown={displayBody}
           emoji={this.props.emoji}
           baseHref={base.gitHubRepository.htmlURL}
-<<<<<<< HEAD
           repository={base.gitHubRepository}
           onMarkdownLinkClicked={this.onMarkdownLinkClicked}
-=======
           onMarkdownParsed={this.onMarkdownParsed}
->>>>>>> 9377c1ec
         />
       </div>
     )
