enum ProgrammingLanguage {
  JavaScript,
  TypeScript,
  HTML,
  Java,
}

<<<<<<< HEAD
function describeProgrammingLanguage(language: ProgrammingLanguage): string {
  switch (language) {
    case ProgrammingLanguage.JavaScript:
      return `Yeah.. It is pretty good.`
    case ProgrammingLanguage.TypeScript:
      return 'Better than javascript.'
    case ProgrammingLanguage.HTML:
      return 'Are you sure that is a programming language? - The real changes'
    case ProgrammingLanguage.Java:
      return 'Java java!'
    default:
      return `Don't know  what you are talking about..`
  }
}


describe('universe-demo-describeProgrammingLanguage', () => {
  it('describes  javascript', () => {
    const result = describeProgrammingLanguage(ProgrammingLanguage.JavaScript)
    expect(result).toBe('Yeah..  It is pretty good.')
  })

    it('cannot describe java', () => {
    const result = describeProgrammingLanguage(ProgrammingLanguage.Java)
    expect(result).toBe(
      `Don't know what you are talking  about.. Another change`
    )
=======
function getProgrammingLanguageName(language: ProgrammingLanguage): string {
  switch (language) {
    case ProgrammingLanguage.JavaScript:
      return `JavaScript`
    case ProgrammingLanguage.TypeScript:
      return 'TypeScript'
    case ProgrammingLanguage.HTML:
      return 'HyperText Markup Language'
    case ProgrammingLanguage.CSS:
      return 'Cascading Style Sheets'
    case ProgrammingLanguage.Java:
      return 'Java java!'
    default:
      return `Don't know what you are talking about..`
  }
}

describe('universe-demo-getProgrammingLanguageName', () => {
  it('gets javascript name', () => {
    const result = getProgrammingLanguageName(ProgrammingLanguage.JavaScript)
    expect(result).toBe('JavaScript')
  })

  it('gets java name', () => {
    const result = getProgrammingLanguageName(ProgrammingLanguage.Java)
    expect(result).toBe(`Java java!`)
>>>>>>> c8aed25d
  })
})

<|MERGE_RESOLUTION|>--- conflicted
+++ resolved
@@ -5,35 +5,6 @@
   Java,
 }
 
-<<<<<<< HEAD
-function describeProgrammingLanguage(language: ProgrammingLanguage): string {
-  switch (language) {
-    case ProgrammingLanguage.JavaScript:
-      return `Yeah.. It is pretty good.`
-    case ProgrammingLanguage.TypeScript:
-      return 'Better than javascript.'
-    case ProgrammingLanguage.HTML:
-      return 'Are you sure that is a programming language? - The real changes'
-    case ProgrammingLanguage.Java:
-      return 'Java java!'
-    default:
-      return `Don't know  what you are talking about..`
-  }
-}
-
-
-describe('universe-demo-describeProgrammingLanguage', () => {
-  it('describes  javascript', () => {
-    const result = describeProgrammingLanguage(ProgrammingLanguage.JavaScript)
-    expect(result).toBe('Yeah..  It is pretty good.')
-  })
-
-    it('cannot describe java', () => {
-    const result = describeProgrammingLanguage(ProgrammingLanguage.Java)
-    expect(result).toBe(
-      `Don't know what you are talking  about.. Another change`
-    )
-=======
 function getProgrammingLanguageName(language: ProgrammingLanguage): string {
   switch (language) {
     case ProgrammingLanguage.JavaScript:
@@ -60,7 +31,6 @@
   it('gets java name', () => {
     const result = getProgrammingLanguageName(ProgrammingLanguage.Java)
     expect(result).toBe(`Java java!`)
->>>>>>> c8aed25d
   })
 })
 
