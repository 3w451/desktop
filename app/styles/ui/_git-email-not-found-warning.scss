.git-email-not-found-warning {
  .warning-icon {
    color: var(--warning-badge-icon-color);
  }

<<<<<<< HEAD
  .link-button-component {
    display: inline;
=======
  .green-circle {
    background-color: var(--color-new);
    color: var(--background-color);
    border-radius: 50%;
    height: 12px;
    width: 12px;
    display: inline-flex;
    margin-right: var(--spacing-half);

    .octicon {
      height: 12px;
    }
>>>>>>> 8232bcce
  }
}<|MERGE_RESOLUTION|>--- conflicted
+++ resolved
@@ -3,10 +3,10 @@
     color: var(--warning-badge-icon-color);
   }
 
-<<<<<<< HEAD
   .link-button-component {
     display: inline;
-=======
+  }
+
   .green-circle {
     background-color: var(--color-new);
     color: var(--background-color);
@@ -19,6 +19,5 @@
     .octicon {
       height: 12px;
     }
->>>>>>> 8232bcce
   }
 }