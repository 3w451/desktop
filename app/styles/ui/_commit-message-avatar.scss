.commit-message-avatar-component {
  // With this, the popover's absolute position will be relative to its parent
  position: relative;

  .avatar-button {
    // override default button styles
    overflow: inherit;
    text-overflow: inherit;
    white-space: inherit;
    font-family: inherit;
    font-size: inherit;
    padding: inherit;
    border: none;
    height: inherit;
    color: inherit;
    background-color: none;

    border-radius: 50%;
    margin-right: var(--spacing-half);
  }

  .toggletip {
    margin-right: var(--spacing-half);
  }

  .warning-badge {
    background-color: var(--commit-warning-badge-background-color);
    border: var(--commit-warning-badge-border-color) 1px solid;
    width: 18px;
    height: 18px;
    position: absolute;
    margin-top: -6px;
    margin-left: -7px;
    border-radius: 9px;

    > svg {
      color: var(--commit-warning-badge-icon-color);
      height: 10px;
      // With width=100%, the icon will be centered horizontally
      width: 100%;
      vertical-align: unset;
    }
  }

  label {
    display: flex;
    flex-direction: row;
    align-items: center;
  }

  section + section {
    margin-top: var(--spacing);
  }

  section.button-group {
    display: flex;
    flex-direction: row;
  }

  .button-row {
    justify-content: flex-end;

    button {
      min-width: 120px;
      margin-right: var(--spacing-half);
    }
  }

  .secondary-text {
    color: var(--text-secondary-color);
  }

  .git-email {
    overflow-wrap: anywhere;
  }

  .popover-component {
    // This allows for using <Rows> to structure content within dialog content.
    // All Rows that are direct descendants of dialog content except for the
    // last one receive a bottom margin.
    .row-component:not(:last-child) {
      margin-bottom: var(--spacing);
    }

<<<<<<< HEAD
    width: 300px;
    position: absolute;

    margin-left: 31px;
    bottom: 3px;
=======
    position: fixed;
    width: 300px;
    margin-left: 5px;
    margin-top: 5px;
>>>>>>> 1e3df960

    @media (max-height: 500px) {
      bottom: 5px;
      top: unset !important;

      &.popover-caret-left-bottom {
        &::before,
        &::after {
          bottom: 138px;
        }
      }
    }

    @media (max-height: 330px) {
      &.popover-caret-left-bottom {
        &::before,
        &::after {
          bottom: 118px;
        }
      }
    }
  }

  .link-button-component {
    display: inline;
  }
}<|MERGE_RESOLUTION|>--- conflicted
+++ resolved
@@ -82,18 +82,10 @@
       margin-bottom: var(--spacing);
     }
 
-<<<<<<< HEAD
-    width: 300px;
-    position: absolute;
-
-    margin-left: 31px;
-    bottom: 3px;
-=======
     position: fixed;
     width: 300px;
     margin-left: 5px;
     margin-top: 5px;
->>>>>>> 1e3df960
 
     @media (max-height: 500px) {
       bottom: 5px;
