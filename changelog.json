{
  "releases": {
<<<<<<< HEAD
    "3.2.6-beta1": [
      "[Fixed] Recreate stash after renaming branch - #16442",
      "[Fixed] Improved performance when selecting and viewing a large number of commits - #16880",
      "[Fixed] Preferences renamed to Settings on macOS to follow platform convention - #16907",
      "[Fixed] Allow filtering autocomplete results using uppercase characters - #16886",
      "[Fixed] Emoji autocomplete list highlights filter text correctly - #16899",
      "[Fixed] Fix crash using Edit -> Copy menu when no text is selected in the diff - #16876",
      "[Improved] The \"pull, push, fetch\" dropdown button has an aria-label for screen reader users - #16839",
      "[Improved] The aria role of alert is applied to dialog error banners so they are announced by screen readers - #16809",
      "[Improved] Add Double Click to Open in Default Editor - #2620. Thanks @digitalmaster!",
      "[Improved] Upgrade to Electron v24.4.0 - #15831"
=======
    "3.2.6": [
      "[Fixed] The list of the repositories under the filter box on the \"Let's get started!\" page is visible - #16955"
    ],
    "3.2.5": [
      "[Fixed] Entering in double forward slash does not trim the target directory in the cloning dialog - #15842. Thanks @IgnazioGul!",
      "[Fixed] In the \"No Repositories\" screen, controls at the bottom stay inside window when it is resized - #16502. Thanks @samuelko123!",
      "[Fixed] Link to editor settings on the tutorial screen - #16636. Thanks @IgnazioGul!",
      "[Fixed] Fix crash using Edit -> Copy menu when no text is selected in the diff - #16876",
      "[Improved] Improve screen reader support of the \"Create Alias\" dialog - #16802",
      "[Improved] Screen readers announce the number of results in filtered lists (like repositories, branches or pull requests) - #16779",
      "[Improved] Screen readers announce expanded/collapsed state of dropdowns - #16781",
      "[Improved] The context menu for a branches list items can be invoked by keyboard shortcuts - #16760",
      "[Improved] The context menu for a repository list item can be invoked by keyboard shortcuts - #16758",
      "[Improved] Make floating elements more responsive as the window or the UI are resized - #16717",
      "[Improved] Adds committing avatar popover to see git configuration and ability to open git configuration settings - #16640",
      "[Improved] Password inputs have a visibility toggle.  - #16714",
      "[Improved] Welcome flow screen change in context is announced - #16698",
      "[Improved] Focus the sign in with browser button on opening the enterprise server login screen - #16706",
      "[Improved] Show the remote branch name if it does not match the local branch name - #13591. Thanks @samuelko123!",
      "[Improved] Reduce retries of avatars that fail to load - #16592"
>>>>>>> 8a0f3ed3
    ],
    "3.2.4": [
      "[Fixed] The misattributed commit avatar popover no longer causes the changes list to have scrollbars - #16684",
      "[Fixed] Autocompletion list is always visible regardless of its position on the screen - #16609, #16650",
      "[Fixed] Close Squash Commit Message dialog on squash start - #16605",
      "[Fixed] Multi-commit diffing produces the same results whether you select up to down or down to up - #15883",
      "[Removed] Remove support for Windows 7, 8, and 8.1 - #16566"
    ],
    "3.2.4-beta1": [
      "[Fixed] Entering in double forward slash does not  target directory in cloning dialog - #15842. Thanks @IgnazioGul!",
      "[Fixed] In the \"No Repositories\" screen, controls at the bottom stay inside window when it is resized - #16502. Thanks @samuelko123!",
      "[Fixed] Link to editor settings on the tutorial screen - #16636. Thanks @IgnazioGul!",
      "[Fixed] Close Squash Commit Message dialog on squash start - #16605",
      "[Fixed] Multi-commit diffing produces the same results whether you select up to down or down to up - #15883",
      "[Fixed] The misattributed commit avatar popover no longer causes the changes list to have scrollbars - #16684",
      "[Fixed] Autocompletion list is always visible regardless of its position on the screen - #16650 #16609",
      "[Improved] Improve screen reader support of the \"Create Alias\" dialog - #16802",
      "[Improved] Screen readers announce the number of results in filtered lists (like repositories, branches or pull requests) - #16779",
      "[Improved] Screen readers announce expanded/collapsed state of dropdowns - #16781",
      "[Improved] The context menu for a branches list items can be invoked by keyboard shortcuts - #16760",
      "[Improved] The context menu for a repository list item can be invoked by keyboard shortcuts - #16758",
      "[Improved] Make floating elements more responsive as the window or the UI are resized - #16717",
      "[Improved] Adds committing avatar popover to see git configuration and ability to open git configuration settings - #16640",
      "[Improved] Password inputs have a visibility toggle.  - #16714",
      "[Improved] Welcome flow screen change in context is announced - #16698",
      "[Improved] Focus the sign in with browser button on opening the enterprise server login screen - #16706",
      "[Improved] Show the remote branch name if it does not match the local branch name - #13591. Thanks @samuelko123!",
      "[Improved] Reduce retries of avatars that fail to load - #16592",
      "[Removed] Remove support for Windows 7, 8, and 8.1 - #16566"
    ],
    "3.2.3": [
      "[New] Add fetch and force-push actions in a dropdown as an alternative to the main Pull/Push/Publish action button - #15907",
      "[New] Get notified when someone comments your pull requests - #16226",
      "[Added] Add support for VimR code editor on macOS. - #16354. Thanks @Elmar-Wiese!",
      "[Fixed] Preview pull request button in the no local changes suggested next action isn't intermittently disabled - #16368",
      "[Fixed] NVDA reads number of suggestions when an autocompletion list shows up - #16526",
      "[Fixed] The undo commit confirmation modal message is screen reader announced - #16472",
      "[Fixed] Clipping and overlapping of the changes list is fixed at 200% zoom - #16425",
      "[Fixed] The commit message avatar is now a toggle tip making the commit author details keyboard accessible - #16272",
      "[Fixed] The commit length hint is keyboard and screen reader accessible - #16449",
      "[Fixed] The changes list header checkbox tooltip description is announced by screen readers - #16457",
      "[Fixed] The changes list header checkbox tooltip is keyboard accessible - #16487",
      "[Fixed] Announce a file's state of inclusion in the commit on the changes list - #16420",
      "[Fixed] Display focus ring around focused control after dismissing a dialog - #16528",
      "[Improved] Add icons for tabs in Repository settings dialog - #16432. Thanks @sweezyio!",
      "[Improved] Use correct name for VSCodium editor - #16511. Thanks @GitMensch!",
      "[Improved] Styling improvements on Linux to scroll bars and default layouts - #16484. Thanks @shiftkey!",
      "[Improved] Include remote branches in search for default branch - #15754",
      "[Improved] Identify the changes list and history commit list as the changes and history tab panels for screen readers - #16463",
      "[Improved] Windows title bar controls do not interrupt screen readers in browse mode - #16483",
      "[Improved] Make radio theme selection look like radio buttons. - #16525",
      "[Improved] Improve accessibility of GitHub Enterprise login flow - #16567",
      "[Improved] Screen readers announce sign in errors - #16556"
    ],
    "3.2.2": ["[Improved] Upgrade embedded Git to 2.39.3"],
    "3.2.2-beta2": [
      "[Improved] Improve accessibility of GitHub Enterprise login flow - #16567",
      "[Improved] Screen readers announce sign in errors - #16556",
      "[Improved] Include remote branches in search for default branch - #15754",
      "[Improved] Upgrade embedded Git to 2.39.3",
      "[Removed] Remove unshipped high contrast theme and dependencies - #16559"
    ],
    "3.2.2-beta1": [
      "[Added] Add support for VimR code editor on macOS. - #16354. Thanks @Elmar-Wiese!",
      "[Fixed] NVDA reads number of suggestions when an autocompletion list shows up - #16526",
      "[Fixed] The undo commit confirmation modal message is screen reader announced - #16472",
      "[Fixed] Clipping and overlapping of the changes list is fixed at 200% zoom - #16425",
      "[Fixed] Preview pull request button in the no local changes suggested next action isn't intermittently disabled - #16368",
      "[Fixed] The commit message avatar is now a toggle tip making the commit author details keyboard accessible - #16272",
      "[Fixed] The commit length hint is keyboard and screen reader accessible - #16449",
      "[Fixed] The changes list header checkbox tooltip description is announced by screen readers - #16457",
      "[Fixed] The changes list header checkbox tooltip is keyboard accessible - #16487",
      "[Fixed] Announce a file's state of inclusion in the commit on the changes list - #16420",
      "[Fixed] Display focus ring around focused control after dismissing a dialog - #16528",
      "[Improved] Identify the changes list and history commit list as the changes and history tab panels for screen readers - #16463",
      "[Improved] Windows title bar controls do not interrupt screen readers in browse mode - #16483",
      "[Improved] Add icons for tabs in Repository settings dialog - #16432. Thanks @sweezyio!",
      "[Improved] Use correct name for VSCodium editor - #16511. Thanks @GitMensch!",
      "[Improved] Styling improvements on Linux to scroll bars and default layouts - #16484. Thanks @shiftkey!",
      "[Improved] Make radio theme selection look like radio buttons. - #16525"
    ],
    "3.2.1": [
      "[Added] Add Zed as an external editor option - #16026. Thanks @JosephTLyons!",
      "[Added] Add support for Pulsar code editor on macOS. - #16220. Thanks @mdibella-dev!",
      "[Fixed] Misattributed warning is announced in 'Git' preferences/options by screen readers - #16239",
      "[Fixed] Remove check for update error modal when no internet connection or computer has been asleep - #16057",
      "[Fixed] Update diff after adding or removing trailing newlines to a file - #15638",
      "[Fixed] The Preferences/Options dialog content is still visible when zoomed - #16317",
      "[Fixed] Up/down arrow can be used to navigate autocomplete lists like emoji again - #16044",
      "[Fixed] Large diff messaging styled consistently in pull request preview - #16238",
      "[Fixed] Fix support of newer versions of RStudio - #16339",
      "[Improved] Show repositories available for cloning as they're received for users with access to lots of repositories - #16276 #8955 #2770",
      "[Improved] Update preferences dialog to maintain a consistent size when switching between tabs - #16313",
      "[Improved] Focus history and changes list when accessed via keyboard shortcut or menu - #16360",
      "[Improved] On Windows, app level menu bar and menu items are announced by screen readers - #16315",
      "[Improved] Keyboard shortcuts for resizing app sidebar and file lists - #16332",
      "[Improved] Misattributed commit popover does not clip when app is zoomed - #16407",
      "[Improved] Accessibility improvements for the co-authors input - #16335",
      "[Improved] Commit completion status is announced by screen readers - #16371, #16340",
      "[Improved] Improve accessibility of dialogs for screen reader users - #16350",
      "[Improved] Accessibility improvements for autocompletion suggestions - #16324",
      "[Improved] Learn more links are descriptive for screen readers - #16274",
      "[Improved] Popover titles are announced by screen readers - #16270",
      "[Improved] Show offset focus ring for buttons, vertical tabs etc - #16288",
      "[Improved] Application main menu on Windows doesn't clip when zoom is set to 200% - #16290",
      "[Improved] Button and text box contrast bumps - #16287",
      "[Improved] Other email input in \"Git\" preferences/Options and misattributed popover email select have a screen readable label - #16240",
      "[Improved] Add/remove co-authors button is now keyboard accessible - #16200"
    ],
    "3.2.1-beta3": [
      "[Fixed] Add Zed as an external editor option - #16026. Thanks @JosephTLyons!",
      "[Improved] Show repositories available for cloning as they're received for users with access to lots of repositories - #16276 #8955 #2770",
      "[Improved] Users can resize the app sidebar via keyboard shortcuts - #16332",
      "[Improved] Misattributed commit popover does not clip when app is zoomed - #16407",
      "[Improved] Make co-authors input text accessible - #16335",
      "[Improved] Commit completion status is announced by screen readers - #16371",
      "[Improved] Windows menu scroll bars only present when menu is scrollable - #16367",
      "[Improved] Committing status after submitting a commit is screen reader announced - #16340"
    ],
    "3.2.1-beta2": [
      "[Added] Add support for Pulsar code editor on macOS. - #16220. Thanks @mdibella-dev!",
      "[Fixed] Fix support of newer versions of RStudio - #16339",
      "[Fixed] On Windows, app level menu bar and menu items are announced by screen readers - #16315",
      "[Fixed] Misattributed warning is announced in 'Git' preferences/options by screen readers - #16239",
      "[Fixed] Remove check for update error modal when no internet connection or computer has been asleep - #16057",
      "[Fixed] Update diff after adding or removing trailing newlines to a file - #15638",
      "[Fixed] The Preferences/Options dialog content is still visible when zoomed - #16317",
      "[Fixed] Focus history and changes list when accessed via keyboard shortcut or menu - #16360",
      "[Improved] Improve accessibility of dialogs for screen reader users - #16350",
      "[Improved] Make autocompletion suggestions more accessible for screen readers - #16324",
      "[Improved] Preference dialog height doesn't change much between sections - #16313",
      "[Improved] Learn more links are descriptive for screen readers - #16274",
      "[Improved] Popover titles are announced by screen readers - #16270",
      "[Improved] Add offset focus ring for buttons, vertical tabs etc - #16288",
      "[Improved] Windows app main menu's do not clip when zoom is set to 200% - #16290",
      "[Improved] Button and text box contrast bumps - #16287"
    ],
    "3.2.1-beta1": [
      "[New] Get notified when someone comments your pull requests - #16226",
      "[Fixed] Up/down arrow can be used to navigate autocomplete lists like emoji again - #16044",
      "[Fixed] Large diff messaging styled consistently in pull request preview - #16238",
      "[Improved] Other email input in \"Git\" preferences/Options and misattributed popover email select have a screen readable label - #16240",
      "[Improved] Make the add/remove co-authors button keyboard accessible - #16200"
    ],
    "3.2.0": [
      "[New] Preview your pull request - view a diff of changes in your current branch.",
      "[Added] Add Tabby terminal integration for macOS - #16040. Thanks @ansidev!",
      "[Added] Add JetBrains DataSpell support - #16020. Thanks @tsvetilian-ty and @jm-rivera!",
      "[Added] Editors installed with JetBrains Toolbox supported on Linux - #16029. Thanks @adil192!",
      "[Added] Support for numerous additional editors on Linux - #16030. Thanks @shiftkey!",
      "[Fixed] Include renamed files in the commit summary changed files tooltip - #15155. Thanks @haykam821!",
      "[Improved] The context menu for a file in the changed files list can be invoked by keyboard shortcuts - #16114",
      "[Improved] The file status of a changed file is announced by screen readers - #16098",
      "[Improved] The changes list announces file selection position with screen readers - #16108",
      "[Improved] The 'x' close button on dialogs is keyboard accessible - #16110",
      "[Improved] Focus on first suitable child in sign in flow - #16125",
      "[Improved] The misattributed warning popover is accessible through keyboard navigation - #16100"
    ],
    "3.1.9-beta2": ["[Fixed] Fixed production build startup crash - #16191"],
    "3.1.9-beta1": [
      "[Added] Add Tabby terminal integration for macOS - #16040. Thanks @ansidev!",
      "[Added] Add JetBrains DataSpell support on Windows - #16020. Thanks @tsvetilian-ty!",
      "[Added] Add JetBrains DataSpell support on macOS- #16020. Thanks @jm-rivera!",
      "[Added] Editors installed with JetBrains Toolbox supported on Linux - #16029. Thanks @adil192!",
      "[Added] Support for numerous additional editors on Linux - #16030. Thanks @shiftkey!",
      "[Fixed] Include renamed files in the commit summary changed files tooltip - #15155. Thanks @haykam821!",
      "[Improved] The context menu for a file in the changed files list can be invoked by keyboard shortcuts - #16114",
      "[Improved] The file status of a changed file is announced with voice over - #16098",
      "[Improved] The changes list announces file selection position with voice over - #16108",
      "[Improved] The 'x' close button on dialogs is keyboard accessible - #16110",
      "[Improved] Focus on first suitable child in sign in flow - #16125",
      "[Improved] The misattributed warning popover is accessible through keyboard navigation - #16100"
    ],
    "3.1.8": [
      "[Added] Add JetBrains CLion support on macOS - #15881. Thanks @tsvetilian-ty!",
      "[Fixed] Fix crash launching the app on Apple silicon devices - #16011",
      "[Fixed] Trim leading and trailing whitespace in URLs of repository remotes - #15821. Thanks @Shivareddy-Aluri!",
      "[Fixed] Fix support for the latest versions of RStudio on Windows - #15810",
      "[Fixed] Fix support for latest versions of VSCodium on Windows - #15585. Thanks @voidei!"
    ],
    "3.1.7": ["[Improved] Upgrade embedded Git to 2.39.2"],
    "3.1.7-beta1": ["[Improved] Upgrade embedded Git to 2.39.2"],
    "3.1.6": [
      "[Improved] Upgrade embedded Git to 2.39.1 and Git LFS to 3.3.0 - #15915"
    ],
    "3.1.6-beta2": [
      "[Fixed] Fix crash launching the app on Apple silicon devices - #16011",
      "[Fixed] Trim leading and trailing whitespaces in URLs of repository remotes - #15821. Thanks @Shivareddy-Aluri!",
      "[Fixed] Fix support for the latest versions of RStudio on Windows - #15810"
    ],
    "3.1.6-beta1": [
      "[Added] Add fetch and force-push actions in a dropdown as an alternative to the main Pull/Push/Publish action button - #15907",
      "[Added] Add JetBrains CLion support on macOS - #15881. Thanks @tsvetilian-ty!",
      "[Fixed] Fix support for latest versions of VSCodium on Windows - #15585. Thanks @voidei!",
      "[Improved] Upgrade to Electron v22.0.3 - #15831",
      "[Improved] Upgrade embedded Git to 2.39.1 and Git LFS to 3.3.0 - #15915"
    ],
    "3.1.5": [
      "[Added] Enable menu option to Force-push branches that have diverged - #15211",
      "[Added] Add menu option to Fetch the current repository at any time - #7805",
      "[Added] Add support for JetBrains Toolbox and JetBrains Fleet editor for Windows - #12912. Thanks @tsvetilian-ty!",
      "[Added] Add support for Emacs editor for Linux - #15857. Thanks @zipperer!",
      "[Added] Add Jetbrains PhpStorm and WebStorm Editors for Linux - #15375. Thanks @patinthehat!",
      "[Added] Support VSCodium as an external editor - #15348. Thanks @daniel-ciaglia!",
      "[Fixed] Hide window instead of hiding the app on macOS - #15511. Thanks @angusdev!",
      "[Fixed] Only left mouse clicks invoke dragging in the commit list - #15313",
      "[Fixed] Selected list items stay selected when scrolling - #2957",
      "[Fixed] Stick to one tooltip at a time in the repository list  - #15583",
      "[Fixed] Notifications of Pull Request reviews are displayed for forked repositories - #15580",
      "[Fixed] Notifications when checks of a Pull Request fail are displayed for forked repositories - #15422",
      "[Fixed] Prevent closing GitHub Desktop while it's being updated - #7055, #5197",
      "[Fixed] Notifications are shown only when they are relevant to the current repository - #15487",
      "[Fixed] The repository change indicator is visible if repository list item is selected and in focus - #7651. Thanks @angusdev!",
      "[Fixed] Tooltips are positioned properly if mouse is not moved - #13636. Thanks @angusdev!",
      "[Fixed] Tooltips of long commit author emails wrap to multiple lines - #15424. Thanks @angusdev!",
      "[Fixed] Clone repository progress bar no longer hidden by repository list - #11953. Thanks @angusdev!",
      "[Improved] Ability to copy tag names from the commit list - #15137. Thanks @Shivareddy-Aluri!",
      "[Improved] The dropdown selection component is keyboard navigable - #15620",
      "[Improved] The diff view now highlights Arduino's `.ino` files as C++ source - #15555. Thanks @j-f1!",
      "[Improved] Close repository list after creating or adding repositories - #15508. Thanks @angusdev!",
      "[Improved] Always show an error message when an update fails - #15530"
    ],
    "3.1.4": ["[Improved] Upgrade embedded Git to 2.35.6"],
    "3.1.4-beta1": [
      "[Added] Add support for JetBrains Toolbox and JetBrains Fleet editor for Windows - #12912. Thanks @tsvetilian-ty!",
      "[Added] Add support for Emacs editor for Linux - #15857. Thanks @zipperer!",
      "[Added] Add Jetbrains PhpStorm and WebStorm Editors for Linux - #15375. Thanks @patinthehat!",
      "[Improved] Pull request preview dialog only uses remote branches for base branch options - #15768",
      "[Improved] Upgrade embedded Git to 2.35.6"
    ],
    "3.1.3": [
      "[Fixed] Disable reorder, squashing, cherry-picking while an action of this type is in progress. - #15468",
      "[Fixed] Using the key command of 'Shift' + 'ArrowDown' adds the next commit below the current selection to the selection - #15549",
      "[Fixed] Close 'Resolve conflicts before Rebase' dialog will not disable menu items - #13081. Thanks @angusdev!",
      "[Fixed] Fix commit shortcut (Ctrl/Cmd + Enter) while amending a commit - #15445"
    ],
    "3.1.3-beta4": [
      "[Fixed] Hide window instead of hiding the app on macOS - #15511. Thanks @angusdev!",
      "[Fixed] Only left mouse clicks invoke dragging in the commit list - #15313",
      "[Fixed] Ensure selected list items stay selected when scrolling - #2957",
      "[Fixed] Stick to one tooltip at a time in the repository list  - #15583",
      "[Fixed] Preview Pull Request opens when there is not a local default branch - #15704",
      "[Fixed] Preview Pull Request suggested next action available on first app open without interaction - #15703",
      "[Improved] Ability to copy tag names from the commit list - #15137. Thanks @Shivareddy-Aluri!",
      "[Improved] Stacked popups remember their state when hidden due to another popup opening - #15668",
      "[Improved] Create pull request from pull request preview opens to compare against the user's selected base branch - #15706",
      "[Improved] On Preview Pull Request dialog, submit button closes the dialog - #15695"
    ],
    "3.1.3-beta3": [
      "[Fixed] Using the key command of 'Shift' + 'ArrowDown' in the commit list adds the next commit to the current selection - #15536",
      "[Fixed] Notifications of Pull Request reviews are displayed for forked repositories - #15580",
      "[Fixed] Notifications when checks of a Pull Request fail are displayed for forked repositories - #15422",
      "[Improved] User can preview a Pull Request from the suggested next actions.  - #15588",
      "[Improved] The dropdown selection component is keyboard navigable - #15620",
      "[Improved] 'Preview Pull Request' menu item availability is consistent with other menu items - #15590",
      "[Improved] The diff view now highlights Arduino's `.ino` files as C++ source - #15555. Thanks @j-f1!",
      "[Improved] Close repository list after creating or adding repositories - #15508. Thanks @angusdev!",
      "[Improved] Always show an error message when an update fails - #15530",
      "[Improved] Popups are stacked. Opening a popup will not discard an existing popup - #15496"
    ],
    "3.1.3-beta2": [
      "[Added] Enable menu option to Force-push branches that have diverged - #15211",
      "[Added] Add menu option to Fetch the current repository at any time - #7805",
      "[Added] Support VSCodium as an external editor - #15348. Thanks @daniel-ciaglia!",
      "[Fixed] Prevent closing the GitHub Desktop while it's being updated - #7055, #5197",
      "[Fixed] Notifications are shown only when they are relevant to the current repository - #15487",
      "[Fixed] Disable reorder, squashing, cherry-picking while an action of this type is in progress. - #15468",
      "[Fixed] Fix repository change indicator not visible if selected and in focus - #7651. Thanks @angusdev!",
      "[Fixed] Close 'Resolve conflicts before Rebase' dialog will not disable menu items - #13081. Thanks @angusdev!",
      "[Fixed] Tooltips are positioned properly if mouse is not moved - #13636. Thanks @angusdev!",
      "[Fixed] Fix tooltips of long commit author emails not breaking properly - #15424. Thanks @angusdev!",
      "[Fixed] Clone repository progress bar no longer hidden by repository list - #11953. Thanks @angusdev!",
      "[Fixed] Fix commit shortcut (Ctrl/Cmd + Enter) while amending a commit - #15445",
      "[Improved] Pull request preview dialog width and height is responsive - #15500"
    ],
    "3.1.3-beta1": ["[Improved] Upgrade embedded Git to 2.35.5"],
    "3.1.2": ["[Improved] Upgrade embedded Git to 2.35.5"],
    "3.1.2-beta1": [
      "[Added] You can preview the changes a pull request from your current branch would make - #11517",
      "[Fixed] App correctly remembers undo commit prompt setting - #15408",
      "[Improved] Add support for zooming out at the 67%, 75%, 80% and 90% zoom levels - #15401. Thanks @sathvikrijo!",
      "[Improved] Add option to disable discard stash confirmation - #15379. Thanks @tsvetilian-ty!"
    ],
    "3.1.1": [
      "[Fixed] App correctly remembers undo commit prompt setting - #15408"
    ],
    "3.1.0": [
      "[Added] You can diff a consecutive range of commits - #14682",
      "[Added] Submodule changes now display an explanatory, interactive diff screen - #15176",
      "[Fixed] Enable update from upstream default branch when contributing to a fork - #15299",
      "[Fixed] Fix crash installing updates that were downloaded a long time ago on macOS - #15275",
      "[Fixed] Tooltips are positioned accurately when the user prefers reduced motion - #15249",
      "[Improved] Add option to disable Undo Commit confirmation - #15134. Thanks @geophilusd!",
      "[Improved] Update submodules when fetching, pulling and checking out branches - #8221 #9174"
    ],
    "3.0.9-beta1": [
      "[Fixed] Enable update from upstream default branch when contributing to a fork - #15299",
      "[Fixed] Fix crash installing updates that were downloaded a long time ago on macOS - #15275",
      "[Fixed] Tooltips are positioned accurately when the user prefers reduced motion - #15249",
      "[Fixed] Add option to disable Undo Commit popup - #15134. Thanks @geophilusd!"
    ],
    "3.0.8": [
      "[Fixed] Fix system animations on Windows - #14037",
      "[Fixed] The app window doesn't overlap the taskbar on Windows - #14263",
      "[Fixed] The app window doesn't fit on the screen when using scaled UI on Windows - #13940"
    ],
    "3.0.8-beta1": [
      "[Added] Add support for Lite XL editor on Linux & macOS - #15180. Thanks @KaMeHb-UA!",
      "[Added] Add Neovide support on macOS - #14929. Thanks @Yohannfra!",
      "[Fixed] Text selection is preserved while scrolling diffs in split mode - #13701",
      "[Improved] Update submodules when fetching, pulling and checking out branches - #8221 #9174",
      "[Improved] Avoid truncating long menu item labels on Windows - #14868",
      "[Improved] Add \"Learn more\" link to \"Commit Reachability\" dialog - #15208",
      "[Improved] Improve submodule support with a new diff screen with more detailed information - #15176"
    ],
    "3.0.7": [
      "[Fixed] Do not show login prompt when repositories are fetched - #15163",
      "[Improved] On Apple silicon devices running unoptimized builds, auto-update on first run to an optimized build - #14998"
    ],
    "3.0.7-beta1": [
      "[Added] Add Emacs integration for macOS - #15130. Thanks @zipperer!",
      "[Fixed] Do not show login prompt when repositories are fetched - #15163"
    ],
    "3.0.6": [
      "[Added] Add Warp terminal integration for macOS - #14329. Thanks @lhvy!",
      "[Added] Add context menu to the Current Branch and Current Repository toolbar - #13148. Thanks @uttiya10!",
      "[Fixed] Older versions of Sublime Text and SlickEdit are also recognized as external editors - #15117. Thanks @vbwx!",
      "[Fixed] Fix commit shortcut (Ctrl/Cmd + Enter) - #14689. Thanks @tsvetilian-ty!",
      "[Fixed] Add PyCharm Community Edition support on macOS - #15016. Thanks @tsvetilian-ty!",
      "[Fixed] Unified diff line gutter context menu items for discard changes no longer enabled when whitespace is hidden - #15003",
      "[Fixed] 'Show Whitespace Changes' popover appears as expected on unified diff - #15003",
      "[Fixed] On pull or fetch, make sure the default branch is updated to match the repository settings - #14266",
      "[Fixed] Show 'Email' label on the preferences form when user is not signed in - #13736. Thanks @andymckay!",
      "[Fixed] Fix invalid URL state while the \"Clone Repository\" modal is open - #7961. Thanks @tsvetilian-ty!",
      "[Fixed] Fix commit description with three lines overflowing when it shouldn't - #14791. Thanks @HeCorr!",
      "[Fixed] Fix notifications on Windows 10 builds prior to the Creators Update - #14714",
      "[Fixed] 'Update from default branch` menu item allows quick merge of upstream - #14145. Thanks @uttiya10!",
      "[Improved] Add ability to skip staggered release to ensure the latest version is downloaded - #14883"
    ],
    "3.0.6-beta3": [
      "[Fixed] Older versions of Sublime Text and SlickEdit are also recognized as external editors - #15117. Thanks @vbwx!",
      "[Fixed] Fix commit shortcut (Ctrl/Cmd + Enter) - #14689. Thanks @tsvetilian-ty!",
      "[Improved] Add ability to skip staggered release to ensure the latest version is downloaded - #14883"
    ],
    "3.0.6-beta2": [
      "[Fixed] Add PyCharm Community Edition support on macOS - #15016. Thanks @tsvetilian-ty!",
      "[Fixed] Unified diff line gutter context menu items for discard changes no longer enabled when whitespace is hidden - #15003",
      "[Fixed] 'Show Whitespace Changes' popover appears as expected on unified diff - #15003",
      "[Fixed] On pull or fetch, make sure the default branch is updated to match the repository settings - #14266",
      "[Fixed] Show 'Email' label on the preferences form when user is not signed in - #13736. Thanks @andymckay!"
    ],
    "3.0.6-beta1": [
      "[Added] You can diff a consecutive range of commits. - #14682",
      "[Added] Add Warp terminal integration for macOS - #14329. Thanks @lhvy!",
      "[Added] Add context menu to the Current Branch and Current Repository toolbar - #13148. Thanks @uttiya10!",
      "[Fixed] Fix invalid URL state while the \"Clone Repository\" modal is open - #7961. Thanks @tsvetilian-ty!",
      "[Fixed] Fix commit description with three lines overflowing when it shouldn't - #14791. Thanks @HeCorr!",
      "[Fixed] Fix notifications on Windows 10 builds prior to the Creators Update - #14714",
      "[Fixed] 'Update from default branch` menu item allows quick merge of upstream - #14145. Thanks @uttiya10!",
      "[Improved] On Apple silicon devices running unoptimized builds, auto-update on first run to an optimized build - #14998"
    ],
    "3.0.5": [
      "[Fixed] Surface again Git's warning about unsafe directories and provide a way to trust repositories not owned by the current user"
    ],
    "3.0.5-beta1": [
      "[Fixed] Surface again Git's warning about unsafe directories and provide a way to trust repositories not owned by the current user"
    ],
    "3.0.4": ["[Improved] Upgrade embedded Git to 2.35.4"],
    "3.0.4-beta1": ["[Improved] Upgrade embedded Git to 2.35.4"],
    "3.0.3": [
      "[Added] Add Aptana Studio support - #14669. Thanks @tsvetilian-ty!",
      "[Fixed] Fix crash when user's locale is unsupported by the spellchecker - #14817. Thanks @tsvetilian-ty!",
      "[Fixed] On Windows, remember the app's zoom level on update - #5315",
      "[Fixed] Fix Markdown syntax highlighting - #14710",
      "[Improved] Add context menu option to copy repository paths - #14785. Thanks @novialriptide!",
      "[Improved] Allow copying paths when multiple files are selected - #14638. Thanks @tsvetilian-ty!",
      "[Improved] Add support for SSH password prompts when accessing repositories - #14676"
    ],
    "3.0.3-beta1": [
      "[Added] Add Aptana Studio support - #14669. Thanks @tsvetilian-ty!",
      "[Fixed] Fix crash when user's locale is unsupported by the spellchecker - #14817. Thanks @tsvetilian-ty!",
      "[Fixed] On Windows, remember the apps zoom level on update - #5315",
      "[Fixed] Fix Markdown syntax highlighting - #14710",
      "[Improved] Add context menu option to copy repository paths - #14785. Thanks @novialriptide!",
      "[Improved] Allow copying paths when multiple files are selected - #14638. Thanks @tsvetilian-ty!",
      "[Improved] Add support for SSH password prompts when accessing repositories - #14676",
      "[Improved] Upgrade to Electron v19.0.0 - #14813"
    ],
    "3.0.2": [
      "[Fixed] Fix crash launching the app on macOS High Sierra - #14712",
      "[Fixed] Terminate all GitHub Desktop processes on Windows when the app is closed - #14733. Thanks @tsvetilian-ty!"
    ],
    "3.0.2-beta4": [
      "[Improved] Add support for SSH password prompts when accessing repositories - #14676",
      "[Fixed] Fix Markdown syntax highlighting - #14710",
      "[Fixed] Fix issue with some repositories not being properly persisted - #14748"
    ],
    "3.0.2-beta3": [
      "[Fixed] Terminate all GitHub Desktop processes on Windows when the app is closed - #14733. Thanks @tsvetilian-ty!"
    ],
    "3.0.2-beta2": [
      "[Fixed] Fix crash launching the app on macOS High Sierra - #14712"
    ],
    "3.0.2-beta1": [
      "[Added] Add support for Aptana Studio - #14669. Thanks @tsvetilian-ty!"
    ],
    "3.0.1": [
      "[Added] Add support for PyCharm Community Edition on Windows - #14411. Thanks @tsvetilian-ty!",
      "[Added] Add support for highlighting .mjs/.cjs/.mts/.cts files as JavaScript/TypeScript - #14481. Thanks @j-f1!",
      "[Fixed] Prevent crash when encountering a large number of conflicts while checking for ability to merge branch - #14485",
      "[Fixed] Url encode branch names when 'Viewing Branch in Github' is selected - #14631. Thanks @tsvetilian-ty!",
      "[Fixed] Fix opening files with Android Studio - #14519",
      "[Fixed] Checks popover summary correctly reflects a successful conclusion when skipped or neutral checks are present - #14508",
      "[Fixed] Long lists of conflicted files to commit or files to discard can be scrolled - #14468",
      "[Fixed] Fix random crashes when external apps probe GitHub Desktop trampoline port - #14471",
      "[Improved] Display a banner when we have a pretext release note to highlight the new feature - #14620",
      "[Improved] Enable interactions with notifications from previous app sessions - #14496",
      "[Improved] Improve feedback about user permission to display notifications - #14496",
      "[Improved] Add ability to have showcasing of features through release notes - #14488",
      "[Improved] User can see all releases notes between their current version and the latest update - #14458",
      "[Removed] Outdated new drag and drop and split diff new feature callouts removed - #14463"
    ],
    "3.0.1-beta2": [
      "[Fixed] Prevent crash when encountering a large number of conflicts while checking for ability to merge branch - #14485",
      "[Fixed] Url encode branch names when 'Viewing Branch in Github' is selected - #14631. Thanks @tsvetilian-ty!"
    ],
    "3.0.1-beta1": [
      "[Added] Add support for PyCharm Community Edition on Windows - #14411. Thanks @tsvetilian-ty!",
      "[Added] Add support for highlighting .mjs/.cjs/.mts/.cts files as JavaScript/TypeScript - #14481. Thanks @j-f1!",
      "[Fixed] Fix opening files with Android Studio - #14519",
      "[Fixed] Checks popover summary correctly reflects a successful conclusion when skipped or neutral checks are present - #14508",
      "[Fixed] Long lists of conflicted files to commit or files to discard can be scrolled - #14468",
      "[Fixed] Fix random crashes when external apps probe GitHub Desktop trampoline port - #14471",
      "[Improved] Display a banner when we have a pretext release note to highlight the new feature - #14620",
      "[Improved] Enable interactions with notifications from previous app sessions - #14496",
      "[Improved] Improve feedback about user permission to display notifications - #14496",
      "[Improved] Add ability to have showcasing of features through release notes - #14488",
      "[Improved] User can see all releases notes between their current version and the latest update - #14458",
      "[Removed] Outdated new drag and drop and split diff new feature callouts removed - #14463"
    ],
    "3.0.0": [
      "[New] Get notified when your pull requests are reviewed - #14175",
      "[Fixed] Default to merging when pulling without a configured preference between merge or rebase - #14431",
      "[Improved] Add ability to re-run individual and failed GitHub Action checks - #14310"
    ],
    "2.9.16-beta2": [
      "[Fixed] Use fast-forward flag as default for pulling divergent paths - #14431"
    ],
    "2.9.16-beta1": [
      "[Improved] Add ability to re-run individual and failed GitHub Action checks - #14310"
    ],
    "2.9.15": [
      "[Fixed] Support trusting repositories on network shares (Windows) - #14368",
      "[Improved] Redesigned dialog for re-running checks - #14322"
    ],
    "2.9.15-beta2": [
      "[Improved] Show progress indicator when trusting a repository directory - #14410",
      "[Improved] Reduced noise on the rerun dialog user interface - #14322",
      "[Improved] Upgrade embedded Git LFS to 3.1.4 - #14415"
    ],
    "2.9.15-beta1": [
      "[Improved] Add UNC path prefix before adding to safe directory list - #14368",
      "[Improved] Upgrade embedded Git to v2.35.3 on macOS, v2.35.3.windows.1 on Windows, and Git LFS to v3.1.2"
    ],
    "2.9.14": [
      "[Improved] Surface Git's warning about unsafe directories and provide a way to trust repositories not owned by the current user - #14336"
    ],
    "2.9.14-beta1": [
      "[Improved] Surface Git's warning about unsafe directories and provide a way to trust repositories not owned by the current user - #14336"
    ],
    "2.9.13": [
      "[Added] Add ability to include or exclude multiple selected files for a commit from the context menu - #7790. Thanks @tsvetilian-ty!",
      "[Added] Add \"View Branch on GitHub\" to the branches menu - #14224. Thanks @tsvetilian-ty!",
      "[Fixed] Fix CI check status popover not closing when clicking on PR badge - #14256",
      "[Fixed] Fix checks list overflow handling on re-run checks dialog - #14246",
      "[Fixed] Pull requests adhere to temporal laws again - #14238",
      "[Fixed] Fix repository group header overflow when text is too long - #14233. Thanks @tsvetilian-ty!",
      "[Fixed] Clone dialog \"Choose\" button uses an open dialog for directory selection on Windows - #12812",
      "[Improved] Add a link under \"Enable notifications\" settings to the user's OS system notification settings - #14288"
    ],
    "2.9.13-beta2": [
      "[Added] Add ability to include or exclude multiple selected files for a commit from the context menu - #7790. Thanks @tsvetilian-ty!",
      "[Added] Add \"View Branch on GitHub\" to the branches menu - #14224. Thanks @tsvetilian-ty!",
      "[Fixed] Fix relative time of pull request review notification dialogs - #14261",
      "[Fixed] Fix CI check status popover not closing when clicking on PR badge - #14256",
      "[Fixed] Fix checks list overflow handling on re-run checks dialog - #14246",
      "[Improved] Close keywords are now formatted and have informational tooltips in markdown - #14253",
      "[Improved] Commit mentions in markdown are now formatted and linked - #14282",
      "[Improved] Add a link under \"Enable notifications\" settings to the user's OS system notification settings - #14288"
    ],
    "2.9.13-beta1": [
      "[New] Add support for notifications of pull request reviews - #14175",
      "[Fixed] Pull requests adhere to temporal laws again - #14238",
      "[Fixed] Fix repository group header overflow when text is too long - #14233. Thanks @tsvetilian-ty!",
      "[Fixed] Clone dialog \"Choose\" button uses an open dialog for directory selection on Windows - #12812"
    ],
    "2.9.12": [
      "[Added] Add support for Brackets Editor on Windows - #14069. Thanks @tsvetilian-ty!",
      "[Added] Add support for JetBrains RubyMine on Windows - #14068. Thanks @tsvetilian-ty!",
      "[Added] Add support for JetBrains GoLand on Windows - #14085. Thanks @tsvetilian-ty!",
      "[Added] Add support for Android Studio on Windows - #14054. Thanks @detherminal!",
      "[Fixed] Escape special characters when adding a file to .gitignore - #10253. Thanks @uttiya10!",
      "[Fixed] Show warning when attempting to commit files exceeding 100 MiB - #14164",
      "[Fixed] Allow selecting emojis in commit text - #14111",
      "[Fixed] Merge dialog options dropdown does not cause dialog scrolling - #13944",
      "[Fixed] Usernames displayed in repository list respect username casing - #9890",
      "[Fixed] Coauthor doesn't steal input focus while inputting commit message in squashing dialog - #13850",
      "[Fixed] Repository path validation for adding a repository doesn't erase keystrokes - #13901",
      "[Fixed] Command Line Tool ignores command aliases set by user on macOS - #13935",
      "[Improved] Relative time formatting consistent with dotcom - #14149",
      "[Improved] Prompt to initialize Git LFS cannot be dismissed by clicking outside of it - #14131",
      "[Improved] Add link to open fork settings when creating new branch on a forked repository - #12534. Thanks @geophilusd!",
      "[Improved] Render native elements such as scrollbars and checkboxes as dark when using a dark theme - #11174. Thanks @rakleed!"
    ],
    "2.9.12-beta3": [
      "[Fixed] Escape special characters when adding a file to .gitignore - #10253. Thanks @uttiya10!",
      "[Fixed] Dismiss \"initialize LFS\" dialog when clicking `Not Now` button - #14187"
    ],
    "2.9.12-beta2": [
      "[Fixed] Show warning when attempting to commit files exceeding 100 MiB - #14164",
      "[Fixed] Allow selecting emojis in commit text - #14111",
      "[Fixed] Merge dialog options dropdown does not cause dialog scrolling - #13944",
      "[Improved] Relative time formatting consistent with dotcom - #14149",
      "[Improved] Prompt to initialize Git LFS cannot be dismissed by clicking outside of it - #14131",
      "[Improved] Add link to open fork settings when creating new branch on a forked repository - #12534. Thanks @geophilusd!",
      "[Improved] Render native elements such as scrollbars and checkboxes as dark when using a dark theme - #11174. Thanks @rakleed!"
    ],
    "2.9.12-beta1": [
      "[Added] Add support for Brackets Editor on Windows - #14069. Thanks @tsvetilian-ty!",
      "[Added] Add support for JetBrains RubyMine on Windows - #14068. Thanks @tsvetilian-ty!",
      "[Added] Add support for JetBrains GoLand on Windows - #14085. Thanks @tsvetilian-ty!",
      "[Added] Add support for Android Studio on Windows - #14054. Thanks @detherminal!",
      "[Fixed] Usernames displayed in repository list respect username casing - #9890",
      "[Fixed] Coauthor doesn't steal input focus while inputting commit message in squashing dialog - #13850",
      "[Fixed] Repository path validation for adding a repository doesn't erase keystrokes - #13901",
      "[Fixed] Command Line Tool ignores command aliases set by user on macOS - #13935",
      "[Improved] Improves added and deleted line borders for high contrast mode - #12922"
    ],
    "2.9.11": [
      "[Added] Add tooltip to show types of file changes in a commit - #13957. Thanks @uttiya10!",
      "[Fixed] Discarding submodules with spaces in their relative path now correctly updates the submodule instead of moving it to Trash - #14024",
      "[Fixed] Prevent crash report dialog from appearing when launching on macOS Catalina or earlier - #13974",
      "[Fixed] Pre-fill clone path with repository name - #13971",
      "[Fixed] Allow discarding changes in scenarios where they cannot be moved to Trash - #13888",
      "[Fixed] \"Create New Repository\" dialog preserves the path set from \"Add Local Repository\" dialog - #13909",
      "[Fixed] Treat the old and new format of private email addresses equally when showing commit attribution warning - #13879",
      "[Fixed] Repositories containing untracked submodules no longer display a duplicated first character on Windows - #12314"
    ],
    "2.9.11-beta1": [
      "[Added] Add tooltip to show types of file changes in a commit - #13957. Thanks @uttiya10!",
      "[Fixed] Discarding submodules with spaces in their relative path now correctly updates the submodule instead of moving it to Trash - #14024",
      "[Fixed] Prevent crash report dialog from appearing when launching on macOS Catalina or earlier - #13974",
      "[Fixed] Pre-fill clone path with repository name - #13971",
      "[Fixed] Allow discarding changes in scenarios where they cannot be moved to Trash - #13888",
      "[Fixed] \"Create New Repository\" dialog preserves the path set from \"Add Local Repository\" dialog - #13909",
      "[Fixed] Treat the old and new format of private email addresses equally when showing commit attribution warning - #13879",
      "[Fixed] Repositories containing untracked submodules no longer display a duplicated first character on Windows - #12314"
    ],
    "2.9.10": [
      "[New] Initial support for system notifications when checks fail - #13655",
      "[Fixed] Unicode emoji on Windows are rendered in the correct position - #13958",
      "[Fixed] Fix crash logging under some circumstances - #13962"
    ],
    "2.9.10-beta2": [
      "[Fixed] Unicode emoji on Windows are rendered in the correct position - #13958",
      "[Fixed] Fix crash logging under some circumstances - #13962"
    ],
    "2.9.10-beta1": [
      "[Fixed] \"Create New Repository\" dialog preserves the path set from \"Add Local Repository\" dialog - #13928",
      "[Fixed] User guides now opens the correct page - #13920",
      "[Fixed] Fix duplicated first character on Windows when dealing with submodules or repos-within-repos - #12314",
      "[Fixed] Treat the old and new format of private email address equally when showing commit attribution warning - #13887",
      "[Fixed] Fixes crash on some Windows machines - #13930"
    ],
    "2.9.9": [
      "[Fixed] \"Create New Repository\" dialog preserves the path set from \"Add Local Repository\" dialog - #13928",
      "[Fixed] User guides now opens the correct page - #13920",
      "[Fixed] Fixes crash on some Windows machines - #13930",
      "[Fixed] App no longer crashes intermittently when running remote Git operations - #13916"
    ],
    "2.9.9-beta1": [
      "[Fixed] App no longer crashes intermittently when running remote Git operations - #13916",
      "[Fixed] Unicode emoji on Windows no longer render as monochrome outlines - #13914",
      "[Fixed] App no longer hangs when discarding changes in some scenarios - #13899",
      "[Fixed] App no longer crashes intermittently when rebasing and cherry-picking - #13889",
      "[Fixed] Fix crash when attempting to move the app to the /Applications folder on macOS - #13886",
      "[Fixed] App no longer crashes when checking for updates while the closing the window - #13892",
      "[Fixed] Restore application icon in \"Apps & Features\" on Windows - #13890",
      "[Improved] Relative dates in branch menu and commit history match - #13867"
    ],
    "2.9.8": [
      "[Fixed] Unicode emoji on Windows no longer render as monochrome outlines - #13914",
      "[Fixed] App no longer hangs when discarding changes in some scenarios - #13899",
      "[Fixed] App no longer crashes intermittently when rebasing and cherry-picking - #13889",
      "[Fixed] Fix crash when attempting to move the app to the /Applications folder on macOS - #13886",
      "[Fixed] App no longer crashes when checking for updates while the closing the window - #13892",
      "[Fixed] Restore application icon in \"Apps & Features\" on Windows - #13890",
      "[Improved] Relative dates in branch menu and commit history match - #13867"
    ],
    "2.9.7": [
      "[Added] Support pushing workflow files for GitHub Actions to GitHub Enterprise Server - #13640",
      "[Added] Support CLion as an external editor - #13739. Thanks @Pinzauti!",
      "[Fixed] Don't show web flow committer on GitHub Enterprise Server - #13848",
      "[Fixed] Cherry-pick success message always correctly reflects target branch - #13849",
      "[Fixed] Fix error managing remotes under some circumstances - #13837",
      "[Fixed] Add \"Copy Relative File Path\" option to changed files' context menu - #12589. Thanks @uttiya10!",
      "[Fixed] Fix CLI tool on macOS Monterey - #13764. Thanks @spotlightishere!",
      "[Fixed] Fix close button in full screen mode on macOS - #12838",
      "[Fixed] Commit message dialog background styles match dialog - #13606",
      "[Fixed] Ensure job steps on pull request check run list are always present - #13531",
      "[Improved] Changes within lines are presented the same way in side-by-side and unified diffs - #13838",
      "[Improved] Select integration tab automatically when changing default editor  - #13856. Thanks @uttiya10!",
      "[Improved] The check runs list for pull requests with multiple branches displays all actions workflow steps and headers - #13868",
      "[Improved] Check run group headers and checks stay in view while scrolling the sub checks or job steps. - #13532",
      "[Improved] Take aliases into account when sorting repositories - #13429",
      "[Improved] Support avatars on GitHub Enterprise Server - #13719",
      "[Improved] Fetch before trying to follow a URL link to a specific branch - #13641. Thanks @Bestra!",
      "[Improved] Add \"View on GitHub\" context menu option to repository list items - #13227. Thanks @lhvy!",
      "[Improved] Signal when a commit summary is getting long - #2055. Thanks @Twixes!",
      "[Improved] Remove unnecessary punctuation in appearance settings - #13715. Thanks @Pinzauti!"
    ],
    "2.9.7-beta3": [
      "[Fixed] Don't show web flow committer on GitHub Enterprise Server - #13848",
      "[Fixed] Cherry-pick success message always correctly reflects target branch - #13849",
      "[Fixed] Fix error managing remotes under some circumstances - #13837",
      "[Fixed] Add \"Copy Relative File Path\" option to changed files' context menu - #12589. Thanks @uttiya10!",
      "[Improved] Changes within lines are presented the same way in side-by-side and unified modes - #13838",
      "[Improved] Select integration tab automatically when changing default editor  - #13856. Thanks @uttiya10!",
      "[Improved] The check runs list for pull requests with multiple branches displays all actions workflow steps and headers - #13868"
    ],
    "2.9.7-beta2": [
      "[New] Initial support for system notifications when checks fail in Windows - #13655",
      "[Fixed] Fix CLI tool on macOS Monterey - #13764. Thanks @spotlightishere!",
      "[Improved] Upgrade to Electron v16.0.8 - #13814"
    ],
    "2.9.7-beta1": [
      "[New] Initial support for system notifications when checks fail in macOS - #13655",
      "[Added] Support pushing workflow files for GitHub Actions to GitHub Enterprise Server - #13640",
      "[Added] Support CLion as an external editor - #13739. Thanks @Pinzauti!",
      "[Fixed] Fix close button in full screen mode on macOS - #12838",
      "[Fixed] Commit message dialog background styles match dialog - #13606",
      "[Fixed] Ensure job steps on pull request check run list are always present - #13531",
      "[Improved] Take alias into account when sorting repositories - #13429",
      "[Improved] Upgrade to Electron v14.2.3 - #13689",
      "[Improved] Support avatars on GitHub Enterprise Server - #13719",
      "[Improved] Fetch before trying to follow a URL link to a specific branch - #13641. Thanks @Bestra!",
      "[Improved] Add \"View on GitHub\" context menu option to repository list items - #13227. Thanks @lhvy!",
      "[Improved] Signal when a commit summary is getting long - #2055. Thanks @Twixes!",
      "[Improved] Check run group headers and checks stay in view while scrolling the sub checks or job steps. - #13532",
      "[Improved] Remove unnecessary punctuation in appearance settings- #13715. Thanks @Pinzauti!"
    ],
    "2.9.6": [
      "[Added] View and re-run the check runs for the checked out pull request.",
      "[Fixed] Tooltip improvements and polish - #13452 #13449",
      "[Fixed] Stashing dialog no longer hangs when initiating cherry-pick in some circumstances - #13419",
      "[Fixed] Rebase no longer hangs after conflicts resolved when initiated through pull conflict error - #13204"
    ],
    "2.9.6-beta3": [
      "[Fixed] Tooltip improvements and polish - #13452 #13449",
      "[Improved] Add dynamic constraints for resizable components - #2745",
      "[Improved] Remove re-run button for repositories that cannot re-run checks. - #13460"
    ],
    "2.9.6-beta2": [
      "[Fixed] Stashing dialog no longer hangs when intiating cherry-pick - #13419",
      "[Fixed] Rebase no longer hangs after conflicts resolved when intiated through pull conflict error - #13204",
      "[Fixed] Discarding files and repositories successfully moves items to trash - #13433",
      "[Improved] Added check runs overall completeness indicator in check run popover header - #13423"
    ],
    "2.9.6-beta1": [
      "[Improved] Upgrade to Electron 13.6.2 - #12978",
      "[Improved] Allow amending pushed commits - #13384"
    ],
    "2.9.5": [
      "[Added] Add custom tooltips for quicker and more helpful information - #6384",
      "[Added] Support PyCharm as an external editor - #13270. Thanks @stevetaggart!",
      "[Fixed] Prevent inactive selected state from disappearing on lists - #13115",
      "[Fixed] Fix click area to select hunk on both sides of diff - #13325. Thanks @jwbth!",
      "[Fixed] Replace dialog animations with fade when user prefers reduced motion - #12976 #2768",
      "[Improved] Warn users when files contain bidirectional Unicode text - #13343",
      "[Improved] Change wording for default branch name option - #13223. Thanks @Rexogamer!"
    ],
    "2.9.5-beta4": [
      "[Fixed] Enable scroll in unified diff - #13393",
      "[Improved] Adds a re-run dialog to inform user which check runs will be re-run - #13369"
    ],
    "2.9.5-beta3": [
      "[Improved] Warn users when files contain bidirectional Unicode text - #13343",
      "[Improved] Group CI check runs by runner app and event - #13348, #13349, #13344"
    ],
    "2.9.5-beta2": [
      "[Added] View the check runs for the checked out pull request.",
      "[Fixed] Fix click area to select hunk on both sides of diff - #13325. Thanks @jwbth!"
    ],
    "2.9.5-beta1": [
      "[Added] Support PyCharm as an external editor - #13270. Thanks @stevetaggart!",
      "[Added] Add custom tooltips for quicker and more helpful information - #6384",
      "[Fixed] Replace dialog animations with fade when user prefers reduced motion - #12976 #2768",
      "[Fixed] Prevent inactive selected state from disappearing on lists - #13115",
      "[Improved] Change wording for default branch name option - #13223. Thanks @Rexogamer!"
    ],
    "2.9.4": [
      "[Added] Add syntax mapping for HAML - #13009. Thanks @alexanderadam!",
      "[Added] Add support for WezTerm on macOS - #12957. Thanks @theodore-s-beers!",
      "[Added] Add a menu item to view a committed file change on GitHub - #12492. Thanks @haykam821!",
      "[Fixed] Diffs are scrolled to the top when switching between files - #12980",
      "[Fixed] Fix SSH prompt for unknown hosts in some scenarios - #13050",
      "[Fixed] Apply syntax highlighting when viewing a small change for the first time - #13004",
      "[Fixed] Wrap long email addresses in the misattributed commit warning popover - #13044",
      "[Fixed] Refresh diffs when application receives focus - #12962",
      "[Fixed] Only consider tokens invalid when 401 error comes from GitHub Enterprise - #12943",
      "[Fixed] Show \"add repo\" dialog when opening repo from CLI - #12935",
      "[Fixed] Continue merge flow after merge conflicts are resolved with external conflict tool - #12881",
      "[Fixed] Prevent crash on successful merge after conflicts resolved - #12888",
      "[Fixed] Use same width for hunk expansion handles as we do for line numbers - #12887",
      "[Fixed] Use the correct icon for diff expansion - #12882",
      "[Improved] Add offending file name to the file exceeds size limit error - #10242. Thanks @ADustyOldMuffin!",
      "[Improved] Show a message explaining why line selection is disabled when hiding whitespace - #12979",
      "[Improved] Upgrade embedded Git to v2.32.0 on macOS, and to v2.32.0.windows.2 on Windows - #13000",
      "[Improved] Remove gaps in the commit message container revealing a different background - #12900. Thanks @haykam821!",
      "[Improved] Add clearer verbiage in the \"remove repository\" dialog - #12497. Thanks @fonsp!",
      "[Improved] Update grammar for \"repo deletion\" and \"couldn't find pull request\" error messages - #12902. Thanks @patrykmichalik!",
      "[Improved] Show confirmation dialog for SSH host key verification - #12894. Thanks @thsmdt!"
    ],
    "2.9.4-beta4": [
      "[Added] Add syntax mapping for HAML - #13009. Thanks @alexanderadam!",
      "[Fixed] Diffs are scrolled to the top when switching between files - #12980",
      "[Fixed] Fix SSH prompt for unknown hosts in some scenarios - #13050",
      "[Fixed] Apply syntax highlighting when viewing a small change for the first time - #13004",
      "[Fixed] Wrap long email addresses in the misattributed commit warning popover - #13044",
      "[Improved] Add offending file name to the file exceeds size limit error - #10242. Thanks @ADustyOldMuffin!",
      "[Improved] Show a message explaining why line selection is disabled when hiding whitespace - #12979",
      "[Improved] Show previous similar tags in the tag creation dialog - #12509. Thanks @mahezsh!"
    ],
    "2.9.4-beta3": [
      "[Fixed] Refresh diffs when application receives focus - #12962",
      "[Fixed] Tokens are not considered invalid when accessing GitHub Enterprise from outside of the company's VPN - #12943",
      "[Improved] Upgrade embedded Git to v2.32.0 on macOS, and to v2.32.0.windows.2 on Windows - #13000"
    ],
    "2.9.4-beta2": [
      "[Added] Add support for WezTerm on macOS - #12957. Thanks @theodore-s-beers!",
      "[Fixed] Remove high-contrast specific hover effects from light and dark theme - #12952",
      "[Fixed] Show \"add repo\" dialog when opening repo from CLI - #12935",
      "[Fixed] Continue merge flow after merge conflicts are resolved with exterior conflict tool - #12881",
      "[Fixed] Remove glitches when diffs are shown for the first time - #12903",
      "[Improved] Remove gaps in the commit message container revealing a different background - #12900. Thanks @haykam821!",
      "[Improved] Add clearer verbiage in the \"remove repository\" dialog - #12497. Thanks @fonsp!",
      "[Improved] Update grammar for \"repo deletion\" and \"couldn't find pull request\" error messages - #12902. Thanks @patrykmichalik!",
      "[Improved] Show confirmation dialog for SSH host key verification - #12894. Thanks @thsmdt!"
    ],
    "2.9.4-beta1": [
      "[Added] Add a menu item to view a committed file change on GitHub - #12492. Thanks @haykam821!",
      "[Added] Customizable high contrast theme - #12833",
      "[Fixed] App no longer crashes on successful merge after conflicts resolved - #12888",
      "[Fixed] Use same width for hunk expansion handles as we do for line numbers - #12887",
      "[Fixed] Use the correct icon for diff expansion - #12882"
    ],
    "2.9.3": [
      "[Fixed] Fix Notepad++ and RStudio integration on Windows - #12841",
      "[Fixed] Add minor version support for JetBrains IDEs on Windows - #12847. Thanks @tsvetilian-ty!"
    ],
    "2.9.3-beta2": [
      "[Fixed] Fix Notepad++ and RStudio integration on Windows - #12841",
      "[Fixed] Add minor version support for JetBrains IDEs on Windows - #12847. Thanks @tsvetilian-ty!"
    ],
    "2.9.3-beta1": [
      "[Added] Add syntax highlighting for dart - #12827. Thanks @say25!",
      "[Fixed] Fix scrolling performance issue for large diffs."
    ],
    "2.9.2": ["[Fixed] Fix scrolling performance issue for large diffs."],
    "2.9.1": [
      "[Added] Add Fluent Terminal shell support - #12305. Thanks @Idered!",
      "[Added] Add support for IntelliJ CE for macOS - #12748. Thanks @T41US!",
      "[Added] Show number of lines changed in a commit - #11656",
      "[Fixed] Enable 'Open in External Editor' for bat/cmd/sh/exe files - #6361. Thanks @AndreiMaga!",
      "[Fixed] Green circle in progress dialog remains round when commits have long descriptions - #12594. Thanks @litetex!",
      "[Fixed] History tab shows all commits as the user scrolls down - #12506 #3704",
      "[Fixed] Remove border of Repository and Branch foldouts in dark theme - #12478. Thanks @meJevin!",
      "[Fixed] Render links in commit messages when they are at the beginning of a line - #12105. Thanks @tsvetilian-ty!",
      "[Fixed] Show co-authors from undone commits - #12537",
      "[Fixed] Show SSH prompts (key passphrase, adding host, etc.) to users via dialog - #3457 #8761",
      "[Improved] Add support for more versions of JetBrains IDEs on Windows - #12778",
      "[Improved] Change the diff gutter width based on number of lines in diff - #2102. Thanks @ADustyOldMuffin!",
      "[Improved] Check invalidated tokens and prompt the user to sign in again - #12554",
      "[Improved] Double-click an option when switching branches to confirm how changed files are handled - #12522. Thanks @j-f1!",
      "[Improved] Improve auth error and prompt to suggest the user use a PAT instead of password - #12323",
      "[Improved] Increase visibility of misattributed commit warning in dark mode - #12210",
      "[Improved] Reduce time needed to make a commit - #12529",
      "[Improved] Use \"Recycle Bin\" name only on Windows - #12544. Thanks @shiftkey!",
      "[Improved] Windows users can use the system OpenSSH for their Git repositories - #5641"
    ],
    "2.9.1-beta7": [
      "[Fixed] Wrong SSH key passphrases are not stored after multiple failed attempts and then one successful - #12804"
    ],
    "2.9.1-beta6": [
      "[Fixed] Wrong SSH key passphrases are not stored - #12800",
      "[Fixed] Show SSH prompts (key passphrase, adding host, etc.) to macOS users via dialog - #12782"
    ],
    "2.9.1-beta5": [
      "[Fixed] Fixed authentication errors in some Git operations - #12796"
    ],
    "2.9.1-beta4": [
      "[Fixed] Show SSH prompts (key passphrase, adding host, etc.) to Windows users via dialog - #3457 #8761"
    ],
    "2.9.1-beta3": [
      "[Added] Add support for IntelliJ CE for macOS - #12748. Thanks @T41US!",
      "[Fixed] Render links in commit messages when they are at the beginning of a line - #12105. Thanks @tsvetilian-ty!",
      "[Improved] Added support for more versions of JetBrains IDEs on Windows - #12778",
      "[Improved] Windows users can use the system OpenSSH for their Git repositories - #5641"
    ],
    "2.9.1-beta2": [
      "[Added] Show number of lines changed in a commit - #11656",
      "[Improved] Increase visibility of misattributed commit warning in dark mode - #12210",
      "[Improved] Check invalidated tokens and prompt the user to sign in again - #12554",
      "[Improved] Improve auth error and prompt to suggest the user use a PAT instead of password - #12323"
    ],
    "2.9.1-beta1": [
      "[Added] Add Fluent Terminal shell support - #12305. Thanks @Idered!",
      "[Fixed] History tab shows all commits as the user scrolls down - #12506 #3704",
      "[Fixed] Show co-authors from undone commits - #12537",
      "[Fixed] Change the diff gutter width based on number of lines in diff - #2102. Thanks @ADustyOldMuffin!",
      "[Fixed] Enable 'Open in External Editor' for bat/cmd/sh/exe files - #6361. Thanks @AndreiMaga!",
      "[Fixed] Green circle in progress dialog remains round when commits have long descriptions - #12594. Thanks @litetex!",
      "[Fixed] Removed border of Repository and Branch foldouts in dark theme - #12478. Thanks @meJevin!",
      "[Improved] Double-click an option when switching branches to quickly confirm how you want changed files to be handled - #12522. Thanks @j-f1!",
      "[Improved] Use \"Recycle Bin\" name only on Windows - #12544. Thanks @shiftkey!",
      "[Improved] Reduced time needed to make a commit - #12529"
    ],
    "2.9.0": [
      "[New] Reorder commits with drag and drop in your commit history - #2507",
      "[New] Create a branch from any commit in your history - #3474",
      "[New] Amend the most recent commit on your branch - #1644",
      "[New] Squash commits in the history tab with drag and drop and a context menu - #2507",
      "[New] Squash and merge option available when merging branches - #2507",
      "[Added] Add support for Sublime Text 4 on Windows - #12124",
      "[Improved] Show warning before undoing commit if it potentially conflicts with changes in working directory - #4596 #9286 #5874 #6043",
      "[Fixed] Remove extra space in drag & drop tooltips - #12327"
    ],
    "2.8.4-beta5": [
      "[Improved] Scroll history to top after creating a branch from a commit - #12432"
    ],
    "2.8.4-beta4": [
      "[Added] Add support for Sublime Text 4 on Windows - #12124",
      "[Fixed] Fix rebase after a successful merge - #12429",
      "[Fixed] Only attempt to reorder commits when it's necessary - #12422"
    ],
    "2.8.4-beta3": [
      "[Fixed] Update from default branch now merges as expected - #12412",
      "[Improved] Create intros for the new drag and drop features :tada: - #12419",
      "[Improved] Squash merge and rebase options are available in comparison view - #12416",
      "[Removed] Remove cherry-picking drag prompt - #12410",
      "[Removed] Remove reset to a commit"
    ],
    "2.8.4-beta2": [
      "[New] Reorder commits with drag and drop in the history tab - #2507",
      "[New] Reset your branch to a previous commit up to the most recent pushed commit in your history - #12393",
      "[New] Amend the most recent commit on your branch - #1644",
      "[Add] Allow rebase, squashing, or merging when choosing how to update your current branch - #12396, #12382, 12362",
      "[Add] Add \"Undo Commit\" action to the context menu - #12344",
      "[Fixed] Show warning before undoing commit if it potentially conflicts with changes in working directory - #4596 #9286 #5874 #6043",
      "[Fixed] Fix coauthor styling in commit message dialog for squashing - #12356",
      "[Fixed] Selecting a coauthor and committing adds coauthor trailer - #12355",
      "[Fixed] Lists of commits, repositories or changes don't disappear after switching between apps",
      "[Improved] Add force-push warning to squash and reorder operations - #12403"
    ],
    "2.8.4-beta1": [
      "[New] Squash commits in the history tab - #2507",
      "[Fixed] Remove extra space in drag & drop tooltips - #12327",
      "[Removed] Remove taskbar progress indicator - #9489"
    ],
    "2.8.3": [
      "[Fixed] Renamed repositories no longer clash with new repositories of the same name - #3855",
      "[Fixed] Expanding files no longer shows duplicated lines - #12237",
      "[Fixed] Long emails are truncated in the Git config - #12159",
      "[Improved] Allow copying branch and repository names to clipboard - #12141. Thanks @tsvetilian-ty!",
      "[Improved] Allow creating a new branch from filtering by just hitting Enter - #12154. Thanks @tsvetilian-ty!"
    ],
    "2.8.3-beta1": [
      "[New] Create a branch from any commit in your history - #3474",
      "[Added] Add VS Code, VS Code Insiders and VSCodium to supported Windows ARM64 editors - #12174. Thanks @dennisameling!",
      "[Fixed] Long emails are truncated in the Git config - #12159",
      "[Fixed] Expanding files no longer shows duplicated lines - #12237",
      "[Improved] Upgrade to Electron 11.3.0 - #12279",
      "[Improved] Allow copying branch and repository names to clipboard - #12141. Thanks @tsvetilian-ty!",
      "[Improved] Allow creating a new branch from filtering by just hitting Enter - #12154. Thanks @tsvetilian-ty!"
    ],
    "2.8.2": [
      "[New] Add support for macOS on Apple silicon devices - #9691. Thanks @dennisameling!",
      "[Added] Thank external contributors for their work - #12137",
      "[Fixed] Disable partial change selection in split view while whitespace changes are hidden - #12129"
    ],
    "2.8.2-beta3": [],
    "2.8.2-beta2": [
      "[Fixed] Lists of commits, repositories or changes don't disappear after switching between apps",
      "[Improved] Thank you note language improved and retrieves all past release notes to retroactively thank all contributors"
    ],
    "2.8.2-beta1": [
      "[Added] Thank external contributors for their work - #12137",
      "[Fixed] Disable partial change selection in split view while whitespace changes are hidden - #12129",
      "[Improved] Show the build architecture in the About dialog - #12140",
      "[Improved] Upgrade to Electron 11.4.4 - #12139"
    ],
    "2.8.1": [
      "[Fixed] Disable partial change selection in split view while whitespace changes are hidden - #12129"
    ],
    "2.8.1-beta2": [
      "[Improved] Add complete support for macOS on Apple silicon devices - #12091",
      "[Improved] From now on, macOS x64 builds running on Apple silicon devices will auto update to arm64 builds"
    ],
    "2.8.1-beta1": [
      "[New] Preliminary support for macOS on Apple silicon devices - #9691. Thanks @dennisameling!"
    ],
    "2.8.0": [
      "[New] Expand diffs to view more context around your changes - #7014",
      "[New] Create aliases for repositories you want to be displayed differently in the repository list - #7856",
      "[Added] Hide whitespace in diffs on Changes tab - #6818. Thanks @say25!",
      "[Fixed] Show correct state of remote branch when deleting local branches - #11923",
      "[Fixed] Display the full branch name in a tooltip when hovering over a branch in the branches list - #12008",
      "[Improved] Display full progress description when cloning a repository - #11375. Thanks @maifeeulasad!",
      "[Improved] Cherry-pick multiple non-sequential commits - #12030",
      "[Improved] Create a branch during cherry-picking via drag and drop - #12001",
      "[Improved] Show an alert when the app fails to move itself to the Applications folder on macOS - #11958",
      "[Improved] Use a save dialog when choosing where to clone a repo - #11949. Thanks @j-f1!"
    ],
    "2.7.3-beta4": [
      "[Fixed] On hover, show the full branch name in tooltip - #12008",
      "[Improved] During cloning progress and on hover, show full progress description - #11375. Thanks @maifeeulasad!",
      "[Improved] Cherry-pick multiple non sequential commits - #12030"
    ],
    "2.7.3-beta3": [
      "[New] Create aliases for repositories you want to be displayed differently in the repository list - #7856",
      "[Improved] Create a branch during cherry-picking via drag and drop - #12001"
    ],
    "2.7.3-beta2": [
      "[Fixed] Disable diff expansion for big files - #11988",
      "[Fixed] Expanding diffs now works as expected in unified view - #11972",
      "[Improved] Show an alert when the app fails to move itself to the Applications folder on macOS - #11958",
      "[Improved] Use a save dialog when choosing where to clone a repo - #11949. Thanks @j-f1!"
    ],
    "2.7.3-beta1": [
      "[New] Expand diffs to get more context about your changes - #11965",
      "[New] Preliminary support for Windows ARM64 - #9034. Thanks @dennisameling!",
      "[Added] Hide Whitespace in diffs on both Changes and History tabs - #6818. Thanks @say25!",
      "[Fixed] Show correct state of remote branch when deleting local branches - #11923"
    ],
    "2.7.2": [
      "[Added] Create branch during cherry-picking via the context menu - #11903",
      "[Added] Suggest macOS users move the app to `/Applications` to prevent issues - #11846",
      "[Fixed] Undo cherry-picking onto a remote branch now works as expected - #11921",
      "[Fixed] Dragging commits onto current branch no longer results in a broken state - #11915",
      "[Fixed] Get correct commit summary info in rebase - #11853",
      "[Improved] Cancel drag operation with escape key - #11925",
      "[Improved] Cherry-pick commits onto a pull request with drag and drop - #11922",
      "[Improved] Option to change the spellcheck language to English for Windows users whose system language is not English - #11589",
      "[Improved] Update how privacy and usage stats info is communicated - #11845",
      "[Improved] Remote Git operations are faster and less prone to errors on Windows - #11510"
    ],
    "2.7.2-beta2": [
      "[Fixed] Undo cherry-picking onto a remote branch now works as expected - #11921",
      "[Improved] Cancel drag operation with escape key - #11925",
      "[Improved] Cherry-pick commits onto a pull request with drag and drop - #11922",
      "[Improved] Option to change the spellcheck language to English for Windows users whose system language is not English - #11589"
    ],
    "2.7.2-beta1": [
      "[Improved] Update how privacy and usage stats info are provided to the user - #11845",
      "[Added] Create branch during cherry-picking via the context menu - #11903",
      "[Added] Suggest macOS users to move the app to `/Applications` to prevent issues - #11846",
      "[Fixed] Dragging commits onto current branch no longer results in a broken state - #11915",
      "[Fixed] Fix bug getting commit summary info in rebase - #11853"
    ],
    "2.7.1": [
      "[New] Cherry-picking is available! Copy commits from one branch to another using drag and drop or from a context menu - #1685"
    ],
    "2.7.0": [
      "[Added] Add support for RStudio Editor - #11690 #11386. Thanks @geophilusd!",
      "[Improved] Use system theme as default - #9959. Thanks @say25!"
    ],
    "2.7.0-beta6": [
      "[Added] Add ability to cherry-pick merge commits - #11877",
      "[Fixed] User can no longer get into a bad persistent cherry-picking drag state - #11875"
    ],
    "2.7.0-beta5": [
      "[Improved] Add ability for users to navigate branch menu tabs during cherry-pick - #11834",
      "[Improved] Add ability for scroll during a drag based on mouse position when over a scrollable element - #11849",
      "[Improved] Use conflict dialog to handle conflict for non-existent files during cherry-pick - #11866",
      "[Fixed] Theme settings correctly persist user selection - #11814. Thanks @say25!"
    ],
    "2.7.0-beta4": [
      "[Improved] Add support for RStudio for Windows - #11386",
      "[Improved] Give user more time to undo in the cherry-pick success banner - #11822",
      "[Improved] Improved cherry-picking drop target discoverability - #11827",
      "[Improved] Use Git language to describe cherry-pick - #11835",
      "[Fixed] After cherry-picking complete, show latest cherry-picked commit as selected in history - #11833",
      "[Fixed] Preserve and convert legacy theme setting - #11814. Thanks @say25!"
    ],
    "2.7.0-beta3": [
      "[Improved] Add support for RStudio Editor on MacOS - #11690. Thanks @geophilusd!",
      "[Improved] Use system theme as default - #9959. Thanks @say25!",
      "[Improved] Improve UX of cherry picking multiple commits with drag and drop - #11800"
    ],
    "2.7.0-beta2": [
      "[Fixed] Remote Git operations failed in some circumstances - #11696 #11701"
    ],
    "2.7.0-beta1": [
      "[New] Cherry picking! Copy commits from one branch to another - #1685"
    ],
    "2.6.7-beta1": [
      "[Improved] Upgrade embedded Git to v2.29.3 on macOS, and to v2.29.2.windows.4 on Windows - #11755"
    ],
    "2.6.6": [
      "[Fixed] Commit attribution warning is not shown for emails with different capitalization - #11711",
      "[Improved] Upgrade embedded Git to v2.29.3 on macOS, and to v2.29.2.windows.4 on Windows - #11755"
    ],
    "2.6.6-beta1": [
      "[Added] Add .avif image support - #11625. Thanks @brendonbarreto!",
      "[Fixed] Performing remote Git operations in rare cases displays an error message instead of crashing the app - #11694",
      "[Improved] Clicking on \"Add Co-Author\" moves the focus to the co-authors text field - #11621"
    ],
    "2.6.5": ["[Fixed] Performing remote Git operations could crash the app"],
    "2.6.4": [
      "[Added] Allow users to rename and delete branches via a new context menu on branches in the branches list - #5803 #10432",
      "[Fixed] Allow users to modify git config on a per repository basis - #9449. Thanks @say25!",
      "[Fixed] The app is not maximized on macOS every time the user clicks on the app's icon in the dock - #11590",
      "[Fixed] Always respect the default branch name chosen by the user - #11447",
      "[Fixed] Notepad++ does not close when GitHub Desktop closes - #11518",
      "[Improved] Update app icon for Windows - #11541",
      "[Improved] Suggest emails from GitHub accounts and warn about misattributed commits in the commit message area - #11591",
      "[Improved] Suggest emails from GitHub accounts and warn about misattributed commits in onboarding and preferences - #11561 #11566",
      "[Improved] Remote Git operations are faster and less prone to errors on Windows - #11510",
      "[Improved] Automatic branch fast-forwarding is now faster - #11463"
    ],
    "2.6.4-beta2": [
      "[Fixed] Allow users to modify git config on a per repository basis - #9449. Thanks @say25!",
      "[Fixed] The app is not maximized on macOS every time the user clicks on the app's icon in the Dock - #11590",
      "[Improved] Suggest emails from GitHub accounts and warn about misattributed commits in the commit message area - #11591",
      "[Improved] Remote Git operations are now faster and less prone to errors on Windows - #11510"
    ],
    "2.6.4-beta1": [
      "[Added] Add branch context menu with rename and delete to branch dropdown list - #5803 #10432",
      "[Fixed] Always respect the default branch name chosen by the user - #11447",
      "[Fixed] Notepad++ is not closed anymore when GitHub Desktop closes - #11518",
      "[Improved] Suggest emails from GitHub accounts and warn about misattributed commits in onboarding and Preferences - #11561 #11566",
      "[Improved] Update app icon for Windows - #11541",
      "[Improved] Automatic branch fast-forwarding is now faster - #11463"
    ],
    "2.6.3": [
      "[Improved] Upgrade embedded Git to v2.29.2 - #11369",
      "[Improved] Enable spellcheck on commit summary and description - #1597",
      "[Improved] Update app icon for macOS - #10855",
      "[Fixed] Remote Git operations (like cloning a repo) won't fail on old macOS versions - #11516",
      "[Fixed] Fast-forward all possible branches except the current branch when fetching - #11387"
    ],
    "2.6.3-beta3": [
      "[Fixed] Remote git operations (like cloning a repo) won't fail on old macOS versions - #11516",
      "[Fixed] Updated about modal dialog on macOS to match the new Big Sur icon - #11511"
    ],
    "2.6.3-beta2": ["[Improved] Update app icon for macOS Big Sur - #10855"],
    "2.6.3-beta1": [
      "[Fixed] Fast-forward all possible branches except the current branch when fetching - #11387",
      "[Improved] Enable spellcheck on commit summary and description - #1597",
      "[Improved] Upgrade embedded Git to v2.29.2 - #11369"
    ],
    "2.6.2": [
      "[Improved] Upgrade embedded Git LFS to 2.13.2 - #11394",
      "[Fixed] Pull requests no longer fail to update until the user switches repositories - #11241",
      "[Fixed] Fork behavior changes are now reflected in the app immediately - #11327",
      "[Fixed] Checking out a pull request from a fork for the first time now correctly identifies the remote branch to create the branch from - #11267",
      "[Fixed] Don't offer to stash changes when clicking on the currently checked out branch in the branch list - #11235",
      "[Fixed] Forked repository remotes are no longer removed when there are local branches tracking them - #11266",
      "[Fixed] Avoid bright flash for users of the dark theme when launching the app maximized - #5631. Thanks @AndreiMaga!",
      "[Fixed] VSCodium is now detected as an editor on Windows - #11252. Thanks @KallePM!"
    ],
    "2.6.2-beta4": [
      "[Improved] Show full output of Git hooks on errors - #6403",
      "[Improved] Keep focus in dropdown when pressing tab multiple times - #11278",
      "[Improved] Upgrade embedded Git LFS to 2.13.2 - #11394",
      "[Improved] Add detection of Sublime Text 4 and 2 as editor on macOS. - #11263. Thanks @yurikoles!",
      "[Fixed] Fork behavior changes are now reflected in the app immediately - #11327",
      "[Fixed] Commit message remains in text box until user chooses to commit - #7251"
    ],
    "2.6.2-beta3": ["[Removed] Release removed in favor of 2.6.2-beta4"],
    "2.6.2-beta2": [
      "[Fixed] Forked repository remotes are no longer removed when there's local branches tracking them - #11266",
      "[Fixed] Avoid bright flash for users of the dark theme when launching the app maximized - #5631. Thanks @AndreiMaga!",
      "[Fixed] Checking out a pull request from a fork for the first time now correctly identifies the remote branch to create the branch from - #11267",
      "[Fixed] VSCodium is now detected as an editor on Windows - #11252. Thanks @KallePM!"
    ],
    "2.6.2-beta1": [
      "[Fixed] Addressed an issue where pull requests could fail to update until the user switched repositories - #11241",
      "[Fixed] Don't offer to stash or move changes when clicking on the currently checked out branch in the branch list - #11235",
      "[Fixed] Checking out a pull request from a fork repeatedly now detects that there's already a branch that can be reused - #11238"
    ],
    "2.6.1": [
      "[Improved] Clearer menu label for reverting commits - #10515. Thanks @halitogunc!",
      "[Fixed] Refresh branches after creating a new branch - #11125",
      "[Fixed] Correct image diff swipe mode layout - #11120",
      "[Fixed] Very large text diffs could cause the app to crash when viewed in split diff mode - #11064",
      "[Fixed] Let the user know when a checkout fails due to use of assume-unchanged or skip-worktree - #9297",
      "[Fixed] Always show confirmation prompt before overwriting existing stash entry - #10956",
      "[Fixed] The fullscreen keyboard shortcut on macOS now works when using split diff mode - #11069"
    ],
    "2.6.1-beta3": [
      "[Fixed] Desktop would fail to launch for some users due to objects in the database using an old format - #11176",
      "[Fixed] Desktop would fail to launch for a small percentage of users that had several non-GitHub repositories in the app - #11192"
    ],
    "2.6.1-beta2": [
      "[Improved] Clearer menu label for reverting commits - #10515. Thanks @halitogunc!",
      "[Fixed] Refresh branches after creating a new branch - #11125",
      "[Fixed] Correct image diff swipe mode layout - #11120"
    ],
    "2.6.1-beta1": [
      "[Fixed] Very large text diffs could cause the app to crash when viewed in split diff mode - #11064",
      "[Fixed] Refactor checkout branch and stash logic - #9297 #10956 #8099 #7617",
      "[Fixed] Let the user know when a checkout fails due to use of assume-unchanged or skip-worktree - #9297",
      "[Fixed] Always show confirmation prompt before overwriting existing stash entry - #10956",
      "[Fixed] The fullscreen keyboard shortcut on macOS now works when using split diff mode - #11069"
    ],
    "2.6.0": [
      "[New] Split diffs! Toggle between viewing diffs in split or unified mode - #10617",
      "[Added] Use Page down, Page up, Home, and End keys to navigate and select items in lists - #10837",
      "[Added] Add `toml` syntax highlight - #10763. Thanks @samundra!",
      "[Added] Add support for Nova as external editor on macOS - #10645. Thanks @greystate!",
      "[Fixed] Restore Windows menu keyboard accessibility - #11007",
      "[Fixed] Actions in context menu of a non-selected file act on the chosen one instead of the previous one - #10743",
      "[Fixed] Correct title bar height on macOS Big Sur - #10980",
      "[Fixed] Fix broken issues links in release notes - #10977",
      "[Fixed] Fix overflow issues with long branch names - #5970. Thanks @juliarvalenti!",
      "[Fixed] Images fit correctly in the diff view when their sizes have changed - #2480 #9717",
      "[Fixed] Repository indicator refresh can no longer be manually triggered when disabled - #10905",
      "[Fixed] Resolving a conflicted file added in both the source and target branch no longer results in merge conflict markers appearing in the merge commit - #10820",
      "[Fixed] Small partial commit of very large text files no longer intermittently fails due to unexpected diff results - #10640",
      "[Fixed] Long commit message are scrollable again - #10815",
      "[Removed] Sign in to GitHub.com with username/password is no longer supported to improve account security"
    ],
    "2.6.0-beta1": [
      "[Fixed] Proper title bar height on macOS Big Sur - #10980",
      "[Fixed] Restore Windows menu keyboard accessibility - #11007",
      "[Fixed] Fix broken issues links in release notes - #10977",
      "[Fixed] Fixes overflow issues with long branch names - #5970. Thanks @juliarvalenti!",
      "[Removed] Sign in to GitHub.com with username/password is no longer supported"
    ],
    "2.5.8-beta1": ["[Improved] Upgrade embedded Git LFS - #10973"],
    "2.5.7": ["[Improved] Upgrade embedded Git LFS - #10973"],
    "2.5.7-beta2": [
      "[New] Search text within split diffs - #10755",
      "[Improved] Use Page down, Page up, Home, and End keys to navigate and select items in lists - #10837",
      "[Fixed] Comparison of different size image changes no longer overflow the bounds of the diff view - #2480 #9717",
      "[Fixed] Repository indicator refresh can no longer be manually triggered when disabled - #10905",
      "[Fixed] Choosing to resolve a conflicted file added in both the source and target branch no longer results in merge conflict markers appearing in the merge commit - #10820",
      "[Fixed] Small partial commit of very large text files no longer runs the risk of failing due to unexpected diff results - #10640",
      "[Fixed] Long commit message are scrollable once again - #10815"
    ],
    "2.5.7-beta1": [
      "[New] Split diffs! Toggle between viewing diffs in split or unified mode - #10617",
      "[Fixed] Actions in the context menu of a non-selected file in history no longer acts on the previously selected item - #10743",
      "[Added] Add `toml` syntax highlight - #10763. Thanks @samundra!",
      "[Added] Add support for Nova as external editor on macOS - #10645. Thanks @greystate!"
    ],
    "2.5.6": [
      "[New] Newly created repositories use 'main' as the default branch name - #10527",
      "[New] Users can configure the default branch name in Preferences/Options - #10527",
      "[New] Show status of GitHub Action runs for pull requests - #9819. Thanks @Raul6469!",
      "[New] Differentiate between draft and regular Pull Requests - #7170",
      "[Added] Periodic background fetch and status updates can now be disabled in the Advanced section of Preferences/Options - #10593",
      "[Added] Syntax highlighting for ASP.Net and unified diff / patch - #10410. Thanks @say25!",
      "[Improved] Allow renaming the default branch - #10415",
      "[Improved] Show which files are blocking a merge-like operation - #10441",
      "[Improved] Updated icons and border radiuses to align with GitHub.com - #10396, #10224",
      "[Improved] Show loading indicator when committing a merge - #10458",
      "[Improved] Show confirmation that branch is already up to date when merging from default branch - #9095",
      "[Improved] Enter key now initiates action in rebase and merge dialogs - #10511",
      "[Improved] After failing to move a repository to Trash, show error and keep the repository listed in Desktop - #8333",
      "[Improved] Email address validation in welcome flow and preferences dialog - #10214. Thanks @Pragya007!",
      "[Improved] Show helpful error when attempting to clone non-existent or inaccessible GitHub repositories - #5661. Thanks @kanishk98!",
      "[Fixed] Don't update submodules when discarding files - #10469",
      "[Fixed] Full screen notification is removed after a few seconds when starting the app in full screen",
      "[Fixed] Update rebase progress parser to parse output from the merge rebase backend - #10590",
      "[Fixed] Only show full screen toast notification when making the app window full-screen. Thanks @Sam-Spencer - #7916",
      "[Fixed] Ensure application window doesn't overlap second monitor - #10267",
      "[Fixed] Use UNIX line endings in WSL GitHub helper script - #10461",
      "[Removed] Remove setting to disable all certificate validation in favor of new best-effort approach - #10581"
    ],
    "2.5.6-beta3": [
      "[Improved] Email address validation in welcome flow and preferences dialog - #10214. Thanks @Pragya007!",
      "[Improved] Show helpful error when attempting to clone non-existent or inaccessible GitHub repositories - #5661. Thanks @kanishk98!",
      "[Fixed] Full screen notification is removed after a few seconds when starting the app in full screen",
      "[Fixed] Align resolve button text and size icon appropriately - #10646"
    ],
    "2.5.6-beta2": [
      "[New] Newly created repositories use 'main' as the default branch name - #10527",
      "[New] Users can configure the default branch name in Preferences/Options - #10527",
      "[Added] Periodic background fetch and status updates can now be disabled in the Advanced section of Preferences/Options - #10593",
      "[Fixed] Update rebase progress parser to parse output from the merge rebase backend - #10590",
      "[Fixed] Checking out a PR attempts to locate an existing branch tracking the PR base branch - #10598",
      "[Fixed] Only show full screen toast notification when making the app window full-screen. Thanks @Sam-Spencer - #7916",
      "[Fixed] Ensure application window doesn't overlap second monitor - #10267",
      "[Improved] Show which files are blocking a merge-like operation - #10441",
      "[Improved] After failing to move a repository to Trash, show error and keep the repository listed in Desktop - #8333",
      "[Improved] Allow using Enter key to confirm in rebase and merge dialogs - #10511",
      "[Removed] Remove setting to disable all certificate validation in favor of new best-effort approach - #10581"
    ],
    "2.5.6-beta1": [
      "[Fixed] Don't update submodules when discarding files - #10469",
      "[Fixed] Clicking on a branch in the compare branch list resets focus to the filter text box - #10485",
      "[Fixed] Use UNIX line endings in WSL GitHub helper script - #10461",
      "[Fixed] Differentiate between draft and regular PRs - #7170",
      "[Improved] Allow renaming the default branch - #10415",
      "[Improved] Show loading indicator when committing a merge - #10458",
      "[Improved] Show confirmation that branch is already up to date when merging from default branch - #9095"
    ],
    "2.5.5": [
      "[Fixed] Don't update submodules when discarding files - #10469",
      "[Fixed] Clicking on a branch in the compare branch list resets focus to the filter text box - #10485"
    ],
    "2.5.5-beta1": [
      "[Added] Show status of GitHub Action runs for pull requests - #9819. Thanks @Raul6469!",
      "[Added] Add AspNet and Diff/Patch Syntax Highlights - #10410. Thanks @say25!",
      "[Improved] Updated icons and border radiuses to align with GitHub.com - #10396, #10224"
    ],
    "2.5.4": [
      "[Added] Suggest to stash changes when trying to do an operation that requires a clean working directory - #10053",
      "[Added] Autocomplete users and issues from upstream repository when working in a fork - #10084",
      "[Added] Add Alacritty shell support - #10243. Thanks @halitogunc!",
      "[Fixed] Correct branch name in commit button when on an unborn branch - #10318",
      "[Fixed] Fix \"Show in Explorer\" in Windows when there are other files with the same name as the project folder - #10195",
      "[Fixed] Open the repository folder when clicking on \"Show in Finder\" in macOS - #9987",
      "[Fixed] Don't expand paths in the PATH environment variable during installation - #10100",
      "[Fixed] Prevent multiple search inputs from appearing in diffs - #9563",
      "[Fixed] Unable to toggle lines for partial commit of very large text files - #10154",
      "[Fixed] Fix BBEdit integration - #9050. Thanks @grumpybozo!",
      "[Fixed] Fix VoiceOver navigation to re-enter application content in macOS - #10303",
      "[Fixed] Repositories with historical commits containing filenames with backslashes can now be cloned on Windows - #9904",
      "[Fixed] Valid gitignore files are now created for new Clojure, Fortran and Kotlin repositories in Windows - #10417",
      "[Improved] Enable discarding submodule working directory changes - #8218",
      "[Improved] Surface progress estimation when cloning LFS repositories - #3171. Thanks @AndreiMaga!",
      "[Improved] Performance and accuracy improvement when autocompleting issues and users - #10168",
      "[Improved] Show only one error dialog when dragging multiple invalid folders to Desktop - #10211",
      "[Improved] Pull request list is now keyboard accessible - #10334",
      "[Improved] On Windows the Home and End keys can now be used to navigate lists - #6295. Thanks @AndreiMaga!",
      "[Improved] Show progress spinner while waiting for a removed repository to get moved to trash (Windows) - #10133",
      "[Improved] Dialogs now clear filter text boxes on Escape and closes on double Escape - #6369. Thanks @AndreiMaga!",
      "[Improved] Display the selected changes count in the changes list header tooltip - #9936. Thanks @haykam821!"
    ],
    "2.5.4-beta4": [
      "[Added] Support for specifying the default branch for new repositories - #10262",
      "[Improved] Enable discarding submodule working directory changes - #8218",
      "[Improved] Fix label alignment in radio-button component styles - #10397",
      "[Improved] Custom icon in list filter text boxes - #10394",
      "[Removed] Disable spellchecking for the time being - #10398"
    ],
    "2.5.4-beta3": [
      "[Added] Add Alacritty shell support - #10243. Thanks @halitogunc!"
    ],
    "2.5.4-beta2": [
      "[Added] Suggest to stash changes when trying to do an operation that requires a clean working directory - #10053",
      "[Fixed] Pull request list is now keyboard accessible - #10334",
      "[Fixed] Correct branch name in commit button when on an unborn branch - #10318",
      "[Fixed] Fix \"Show in Explorer\" in Windows when there are other files with the same name as the project folder - #10195",
      "[Fixed] Open the repository folder when clicking on \"Show in Finder\" in macOS - #9987",
      "[Fixed] Don't expand paths in the PATH environment variable during installation - #10100",
      "[Fixed] Prevent multiple search inputs from appearing in diffs - #9563",
      "[Fixed] Unable to toggle lines for partial commit of very large text files - #10154",
      "[Improved] Surface progress estimation when cloning LFS repositories - #3171. Thanks @AndreiMaga!",
      "[Improved] Performance and accuracy improvement when autocompleting issues and users - #10168",
      "[Improved] Show only one error dialog when dragging multiple invalid folders to Desktop - #10211",
      "[Improved] On Windows the Home and End keys can now be used to navigate lists - #6295. Thanks @AndreiMaga!",
      "[Improved] Show progress spinner while waiting for a removed repository to get moved to trash (Windows) - #10133"
    ],
    "2.5.4-beta1": [
      "[Fixed] Dialog now clears filters on esc and closes on double esc - #6369. Thanks @AndreiMaga!",
      "[Fixed] Fix BBEdit integration - #9050. Thanks @grumpybozo!",
      "[Fixed] Hide horizontal scroll when showing app errors - #10005",
      "[Improved] Display the selected changes count in the changes list header tooltip - #9936. Thanks @haykam821!",
      "[Improved] Autocompletion of users and issues from a fork - #10084"
    ],
    "2.5.3": [
      "[Added] Stash changes without switching branches - #10032",
      "[Added] Discard selection of lines from a file - #9728",
      "[Fixed] Display more readable messages for errors when cloning a repository - #9944",
      "[Fixed] Support launching Desktop from WSL on Windows - #4998. Thanks @shawnfunke!",
      "[Fixed] Select correct branch to compare when two branches have similar names - #9977",
      "[Fixed] Make Ctrl/Cmd+W shortcut work in all dialogs - #9826. Thanks @ruggi99!",
      "[Fixed] Fix links when text wrapping is required in commit summaries - #9185",
      "[Fixed] Prevent crash when an opened repository doesn't have an owner on GitHub - #9895",
      "[Fixed] Sign in correctly when pressing \"Enter\" on the username/password authentication form - #9899",
      "[Fixed] Maintain selected files when navigating back to the Changes tab - #7710. Thanks @TerryChan!",
      "[Fixed] Maintain selected files when deleting a stash - #9921",
      "[Improved] Remove redundant progress text from Git error messages - #9945",
      "[Improved] Remove flicker when switching between files in the changes tab - #9929",
      "[Improved] Remove space between the number and the percent sign when showing the progress of a clone operation - #9893",
      "[Improved] Automatically disable username and password authentication when the API no longer supports it - #9231"
    ],
    "2.5.3-beta2": [
      "[Added] Stash changes without switching branches - #10032",
      "[Fixed] Support launching Desktop from WSL on Windows - #4998. Thanks @shawnfunke!",
      "[Fixed] Set initial value of opt out checkbox in Discard line confirmation dialog to false - #9989",
      "[Fixed] Select correct branch to compare when two branches have similar names - #9977",
      "[Improved] Add detection to disable username and password authentication when the API is no longer available - #9231",
      "[Improved] Remove redundant progress text from Git error messages - #9945"
    ],
    "2.5.3-beta1": [
      "[Added] Discard selection of lines from a file - #9728",
      "[Fixed] Display more readable messages for errors when cloning a repository - #9944",
      "[Fixed] Make Ctrl/Cmd+W shortcut work in all dialogs - #9826. Thanks @ruggi99!",
      "[Fixed] Fix links when text wrapping is required in commit summaries - #9185",
      "[Fixed] Prevent crash when an opened repository doesn't have an owner on GitHub - #9895",
      "[Fixed] Sign in correctly when pressing \"Enter\" on the username/password authentication form - #9899",
      "[Fixed] Maintain selected files when navigating back to the Changes tab - #7710. Thanks @TerryChan!",
      "[Fixed] Maintain selected files when deleting a stash - #9921",
      "[Improved] Remove flicker when switching between files in the changes tab - #9929",
      "[Improved] Remove space between the number and the percent sign when showing the progress of a clone operation - #9893"
    ],
    "2.5.2": [
      "[Fixed] Enable setting to more easily work with maintained forks"
    ],
    "2.5.1": [
      "[Added] Provide a setting to more easily work with maintained forks - #9679",
      "[Added] Support deleting tags that have not been pushed - #9796",
      "[Fixed] Checkout correct PR branch when using \"Open in GitHub Desktop\" from github.com - #9873",
      "[Fixed] Support pressing \"Enter\" key to submit in Clone Repository dialog - #5234 #8804. Thanks @ruggi99!",
      "[Fixed] Avoid errors in restoring a stash when a branch is also named \"stash\" - #9844",
      "[Fixed] Avoid background network operations to calculate unpushed tags - #9793 #9828",
      "[Fixed] Rework Ctrl+Tab to switch between Changes and History anytime the app has focus - #5911. Thanks @JMcKiern!",
      "[Fixed] Center tags text vertically in History view - #9785",
      "[Fixed] Prevent Git authentication errors from prompting to retry clone instead of presenting authentication dialog - #9777",
      "[Improved] Make it safer to \"Open in Command Prompt\" on Windows - #9640. Thanks @dscho!",
      "[Improved] Prevent list scrollbars on Windows from overlapping with content - #9786"
    ],
    "2.5.1-beta2": [
      "[Added] Provide a setting to more easily work with maintained forks - #9679",
      "[Added] Offer ability to delete tags that haven't been pushed - #9796",
      "[Fixed] Checkout PR branch when using \"Open in GitHub Desktop\" from github.com - #9873",
      "[Fixed] Handle Enter key presses in Clone Repository Dialog - #5234 #8804. Thanks @ruggi99!",
      "[Fixed] Avoid errors in restoring a stash when a branch is also named \"stash\" - #9844",
      "[Fixed] Avoid performing background network operations to calculate unpushed tags - #9828",
      "[Fixed] Rework Ctrl+Tab to switch between Changes and History anytime the app has focus - #5911. Thanks @JMcKiern!",
      "[Improved] Make it safer to \"Open in Command Prompt\" on Windows - #9640. Thanks @dscho!",
      "[Improved] Update design of list scrollbars on Windows to prevent overlapping with content - #9786",
      "[Unshipped] Remove prompt for notifying when your branch has diverged from the default branch - #9804"
    ],
    "2.5.1-beta1": [
      "[Fixed] Center tags text vertically in History view - #9785",
      "[Fixed] Prevent Git authentication errors from prompting to retry clone instead of authentication dialog - #9777",
      "[Improved] Avoid executing unwanted Git hooks when fetching unpushed tags - #9793"
    ],
    "2.5.0": [
      "[New] Add, push, and view Git tags on commit history in Desktop - #9424",
      "[Added] Offer option to choose file from one branch or the other when resolving merge conflicts - #9702",
      "[Added] Add context menu for highlighted text in diff view - #5100. Thanks @HashimotoYT!",
      "[Fixed] Retain default branch option in \"Create Branch\" dialog when user focuses away from Desktop - #9611",
      "[Improved] Clean up copy for onboarding sign-in flow - #9715",
      "[Improved] Emphasize signing in to GitHub via browser due to username/password deprecation - #9663",
      "[Improved] Improve error message when publishing a private repository fails - #9646",
      "[Improved] Offer to retry if cloning a repository fails - #926. Thanks @Daniel-McCarthy!"
    ],
    "2.4.4-beta4": [
      "[Fixed] Add missing \"Cancel\" button in onboarding sign-in flow - #9715",
      "[Improved] Update copy for onboarding sign-in flow - #9715"
    ],
    "2.4.4-beta3": [
      "[Fixed] Restore welcome flow's 2FA confirmation screen - #9686",
      "[Improved] Add ability to always choose the file from one branch or the other when resolving merge conflicts - #9702"
    ],
    "2.4.4-beta2": [
      "[Fixed] Display tags in commit list and show tag creation option - #9682",
      "[Improved] Emphasize sign in via browser option in Welcome flow - #9663"
    ],
    "2.4.4-beta1": [
      "[Added] Show unpushed indicator on commits that have unpushed tags - #9667",
      "[Added] Add context menu for highlighted text in diff view - #5100. Thanks @HashimotoYT!",
      "[Fixed] Retain default branch option in \"Create Branch\" dialog when user focuses away from Desktop - #9611",
      "[Improved] Indicate in the Push/Pull/Fetch button when there are local unpushed tags - #9576",
      "[Improved] Offer to retry cloning if it fails - #926. Thanks @Daniel-McCarthy!",
      "[Improved] Update verbage in repository publish error - #9646"
    ],
    "2.4.4-beta0": [
      "[Added] Display tags in commit list - #9427",
      "[Fixed] Update embedded Git to avoid gitconfig errors on Windows - #9597"
    ],
    "2.4.3": [
      "[Fixed] Update embedded Git to avoid gitconfig errors on Windows - #9597"
    ],
    "2.4.3-beta0": [
      "[Fixed] Update embedded Git to address security vulnerability"
    ],
    "2.4.2": [
      "[Fixed] Prevent autocomplete suggestions from overlapping when loading many results - #9474",
      "[Fixed] Update embedded Git to address security vulnerability",
      "[Improved] Redesign metadata shown in commit history - #9428"
    ],
    "2.4.2-beta1": [
      "[Fixed] Allow user to cancel rebase flow when warned about force pushing - #9507",
      "[Fixed] Prevent autocomplete suggestions from overlapping in some cases - #9474",
      "[Fixed] Update embedded Git to address security vulnerability",
      "[Improved] Redesign metadata shown in commit history - #9428"
    ],
    "2.4.1": [
      "[Added] Indicate which commits have not yet been pushed to the remote in \"History\" tab - #5873",
      "[Added] Add support for JetBrains Rider as external editor - #9368 #9365. Thanks @wengfatt and @say25!",
      "[Added] Add support for PyCharm as external editor on macOS - #9401. Thanks @jakubroztocil!",
      "[Added] Add support for Android Studio as external editor on macOS - #9332. Thanks @guidezpl!",
      "[Added] Add support for Notepad++ as external editor on Windows - #9235. Thanks @say25!",
      "[Fixed] Update install location of Typora to fix detection issue - #9417. Thanks @TerryChan!",
      "[Fixed] Restore developer tools accelerator on Windows - #9430. Thanks @jfgordon2!",
      "[Fixed] Use upstream repository in commit message links to GitHub - #9334",
      "[Fixed] Reset scroll position to the top of the history tab after switching repositories - #9341",
      "[Fixed] Allow user to cancel rebase flow when warned about force pushing - #9507",
      "[Fixed] Update embedded Git to address security vulnerability",
      "[Improved] Lighten scrollbars in dark theme for higher contrast - #9114. Thanks @jfgordon2!",
      "[Improved] Display pull requests from upstream repository in pull request list - #6383"
    ],
    "2.4.1-beta1": [
      "[Added] Indicate which commits are un-pushed in \"History\" tab - #5873",
      "[Added] Show progress bar in taskbar during pushing and pulling changes - #8433. Thanks @ChamodyaDias!",
      "[Added] Add support for JetBrains Rider as external editor - #9368 #9365. Thanks @wengfatt and @say25!",
      "[Added] Add support for PyCharm as external editor on macOS - #9401. Thanks @jakubroztocil!",
      "[Added] Add support for Android Studio as external editor on macOS - #9332. Thanks @guidezpl!",
      "[Added] Add support for Notepad++ as external editor on Windows - #9235. Thanks @say25!",
      "[Fixed] Use correct install location of Typora to fix detection issue - #9417. Thanks @TerryChan!",
      "[Fixed] Display pull requests from upstream repository in pull request list - #6383",
      "[Fixed] Restore developer tools accelerator on Windows - #9430. Thanks @jfgordon2!",
      "[Fixed] Use upstream repository in commit message links to GitHub - #9334",
      "[Fixed] Reset scroll position to the top of the history tab after switching repositories - #9341",
      "[Improved] Lighten scrollbars in dark theme for higher contrast - #9114. Thanks @jfgordon2!",
      "[Improved] Notify consistently when default or upstream branch has new commits that are not present on your branch - #9320 #9328 #9319"
    ],
    "2.4.0": [
      "[New] Set Git proxy environment variables from system configuration automatically - #9154",
      "[Added] Enable creating a GitHub issue from app menu and keyboard shortcut - #8989",
      "[Added] Add editor support for IntelliJ Idea on macOS - #8398. Thanks @gssbzn!",
      "[Added] Add editor support for PhpStorm and update WebStorm - #7195. Thanks @dacoto97!",
      "[Added] Add shell support for Windows Terminal - #7854. Thanks @AndreiMaga!",
      "[Added] Support keyboard scrolling in diffs - #9074",
      "[Fixed] Ensure branch protection warning works when branch names contain special characters - #9086",
      "[Fixed] Ensure intro page is responsive when resizing the window - #9175",
      "[Fixed] Ensure local branch is also deleted when deleting a branch that no longer exists on the remote - #8831",
      "[Fixed] Restore negative space in \"Files selected\" graphic for Dark Theme - #8716. Thanks @say25!",
      "[Fixed] Support selecting text in error dialogs - #7606",
      "[Fixed] Prevent bringing changes to another branch from failing silently - #9038",
      "[Fixed] Save the user's position within \"History\" and \"Changes\" tabs when switching - #9061",
      "[Improved] Update the remote url when a repository's name changes on GitHub - #8590",
      "[Improved] Allow \"Open in Desktop\" button from pull requests on GitHub to open in a local fork in Desktop - #9012",
      "[Improved] Support automatically switching between Dark and Light Theme on Windows - #9015. Thanks @say25!",
      "[Improved] Format errors containing raw Git output with fixed-width font - #8964",
      "[Improved] Modify \"View on GitHub\" menu item to open upstream for local fork repositories - #9316",
      "[Improved] Create new branches in forks from the default branch of the upstream repo - #7762",
      "[Improved] Graduate Dark Theme out of beta - #9294"
    ],
    "2.3.2-beta8": [
      "[Fixed] Preserve the footer within a resizable list when shrinking or expanding - #9344",
      "[Fixed] Save the user's position within \"History\" and \"Changes\" tabs when switching - #9061"
    ],
    "2.3.2-beta7": [
      "[Improved] Modify \"View on GitHub\" menu item to open upstream for local fork repositories - #9316"
    ],
    "2.3.2-beta6": [
      "[Fixed] Ensure intro page is responsive when resizing the window - #9175",
      "[Improved] Dark Theme is out of beta - #9294",
      "[Improved] New branches in forks are created from the default branch of the upstream repo - #7762"
    ],
    "2.3.2-beta5": [
      "[Fixed] Update the remote url when a repository's name changes on GitHub - #8590",
      "[Improved] Direct new issues created from a local fork to its upstream on GitHub - #9232"
    ],
    "2.3.2-beta4": [
      "[New] Set Git proxy environment variables from system configuration automatically - #9154",
      "[Added] Enable creating a GitHub issue from app menu - #8989",
      "[Added] Add shell support for Windows Terminal - #7854. Thanks @AndreiMaga!",
      "[Added] Add editor support for IntelliJ Idea on macOS - #8398. Thanks @gssbzn!",
      "[Added] Add editor support for PhpStorm and update WebStorm - #7195. Thanks @dacoto97!",
      "[Added] Support disabling certificate revocation checks on Windows - #3326",
      "[Improved] Expand system dark mode detection to Windows - #9015. Thanks @say25!",
      "[Improved] Allow \"Open in Desktop\" button from pull requests on GitHub to open in a local fork in Desktop - #9012"
    ],
    "2.3.2-beta3": [
      "[Fixed] Checkout correct PR branch from “open this in GitHub Desktop” link on GitHub.com pull request page - #9108",
      "[Fixed] Ensure branch protection warning works when branch names contain special characters - #9086",
      "[Fixed] Fix graphic indicating files selected in Dark Mode - #8716. Thanks @say25!",
      "[Fixed] Support keyboard scrolling in diffs - #9074"
    ],
    "2.3.2-beta2": [
      "[Fixed] Make text in error dialogs selectable - #7606",
      "[Fixed] Prevent bringing changes to another branch from failing silently - #9038",
      "[Fixed] Ensure local branch is also deleted when deleting a branch that no longer exists on the remote - #8831",
      "[Improved] Format errors containing raw Git output with fixed-width font - #8964",
      "[Improved] Upgrade to Electron 7 - #8967"
    ],
    "2.3.0-test2": ["Testing upgrade from Electron v6 to v7"],
    "2.3.0-test1": ["Testing upgrade from Electron v5 to v6"],
    "2.3.2-beta1": [],
    "2.3.1": [
      "[Fixed] Don't display erroneous Git error when creating a fork - #9004",
      "[Fixed] Remove stray characters from Git progress indicators on Windows - #9003"
    ],
    "2.3.0": [
      "[New] Prompt users to create a fork if they fail to push to a GitHub repository due to permissions - #8548",
      "[Added] Show link to upstream pull requests in pull request list of a fork - #8965",
      "[Added] Show a warning if the user doesn't have write access to push to the repository and offer to make a fork - #8938",
      "[Added] Provide configuration in Preferences to always bring or leave changes when switching branches - #7746",
      "[Added] Prompt users to re-authorize if required by any of their GitHub organizations - #8910",
      "[Added] Support GoLand as external editor on Mac - #8802. Thanks @thinklinux!",
      "[Fixed] Show proper dialog when push fails due to missing workflow scope - #8958",
      "[Fixed] Take users to the correct page on GitHub.com when opening a pull request in browser from a fork - #8928",
      "[Fixed] Don't suggest creating a pull request if the current branch has an open pull request targeting an upstream repo - #8549",
      "[Fixed] Remove false branch protection warning when switching branches - #8743",
      "[Fixed] Show branch protection warning after checking out protected branches outside Desktop - #8790",
      "[Improved] Only show branch protection warning when changed files are present - #8795",
      "[Improved] Show an error when editing a Git configuration file fails due to existing lock file - #8956",
      "[Improved] Update design and layout for GitHub Desktop preferences - #8774"
    ],
    "2.3.0-beta2": [
      "[Fixed] Remove stray characters from Git progress indicators - #8962",
      "[Fixed] Show proper dialog when push fails due to missing workflow scope - #8958",
      "[Added] Show link to upstream pull requests in pull request list - #8965"
    ],
    "2.3.0-beta1": [
      "[New] Prompt users to make a fork if they fail to push to a GitHub repository due to permissions  - #8548",
      "[Added] Show a commit warning if the user can't push to the repository - #8938",
      "[Fixed] Route the user to the correct URL when opening a pull request from a fork in the browser - #8928",
      "[Improved] Only show branch protection warning when changed files are present - #8795",
      "[Improved] Show an error when editing a git configuration file fails due to existing lock file - #8956"
    ],
    "2.2.5-beta1": [
      "[Added] Users can configure Desktop to always bring or leave changes when switching branches - #7746",
      "[Added] Prompt users to re-authorize if required by any of their GitHub organizations - #8910",
      "[Fixed] Recognize if the current branch of a fork has a pull request to the upstream repo - #8549",
      "[Fixed] Remove false branch protection warning when switching branches - #8743",
      "[Added] Support GoLand as external editor on Mac - #8802. Thanks @thinklinux!",
      "[Fixed] Update branch protection state for checkout outside of Desktop - #8790",
      "[Improved] Re-designed preferences dialog - #8774"
    ],
    "2.2.5-test1": ["[Fixed] Sign Windows installers using SHA256 file digest"],
    "2.2.4": [
      "[New] Warn when committing to a protected branch - #7023",
      "[New] Warn when committing to a repository you don't have write access to - #8665",
      "[Added] Adding integration for Xcode as external editor - #8255. Thanks @msztech!",
      "[Fixed] Update embedded Git to address security vulnerabilities - #8780",
      "[Fixed] Changed wording to match git autocrlf behavior - #5741. Thanks @jmhammock!",
      "[Fixed] Don't dismiss dialogs when dragging from the dialog to the backdrop - #8544",
      "[Fixed] Fix arrow key navigation of Changes and History lists (#6845) - #6845. Thanks @JMcKiern!",
      "[Fixed] Handle multibyte characters in names - #8534",
      "[Fixed] Keep PR badge on top of progress bar - #8622",
      "[Fixed] Prevent application crash when background process spawn fails - #8614",
      "[Fixed] Show autocomplete suggestions on top of CodeMirror author input - #4084",
      "[Fixed] Standardize dialogs' button orders - #7186 #2463 #5883",
      "[Improved] Make no newline indicator in file diffs readable by screenreaders. - #6494. Thanks @jmhammock!"
    ],
    "2.2.4-beta4": [
      "[Fixed] Update embedded Git to address security vulnerabilities - #8780"
    ],
    "2.2.4-beta3": [
      "[Fixed] Make newly cloned repositories load pull requests correctly - #8745",
      "[Improved] Make no newline indicator in file diffs readable by screenreaders. - #6494. Thanks @jmhammock!"
    ],
    "2.2.4-beta2": [
      "[Added] Adding integration for Xcode as external editor - #8255. Thanks @msztech!",
      "[Fixed] Changed wording to match git autocrlf behavior - #5741. Thanks @jmhammock!",
      "[Fixed] Fix arrow key navigation of Changes and History lists (#6845) - #6845. Thanks @JMcKiern!",
      "[Fixed] Standardize dialogs' button orders - #7186 #2463 #5883",
      "[Fixed] Keep PR badge on top of progress bar - #8622",
      "[Fixed] Show autocomplete suggestions on top of CodeMirror author input - #4084",
      "[Improved] Warn user if they're committing to a repo they don't have write permission for - #8665",
      "[Improved] Don't prompt to stash changes when switching away from protected branch - #8664"
    ],
    "2.2.4-beta1": [
      "[New] Warn when committing to a protected branch - #7023",
      "[Fixed] Prevent application crash when background process spawn fails - #8614",
      "[Fixed] Handle multibyte characters in names - #8534",
      "[Fixed] Don't dismiss dialogs when dragging from the dialog to the backdrop - #8544"
    ],
    "2.2.3": [
      "[Fixed] Prevent text overflow in crash dialog - #8542",
      "[Fixed] Address warnings on macOS Catalina preventing app from opening after install - #8555",
      "[Improved] Update to most recent gitignore templates - #8527"
    ],
    "2.2.3-beta1": [
      "[Fixed] Prevent text overflow in crash dialog - #8542",
      "[Fixed] Address warnings on macOS Catalina preventing app from opening after install - #8555",
      "[Improved] Update to most recent gitignore templates - #8527"
    ],
    "2.2.3-test5": ["Testing entitlements + notarization for mac app"],
    "2.2.3-test4": ["Testing entitlements + notarization for mac app"],
    "2.2.3-test3": ["Testing entitlements + notarization for mac app"],
    "2.2.3-test2": ["Testing notarization for mac app"],
    "2.2.3-test1": ["Testing notarization for mac app"],
    "2.2.2": [
      "[Added] Onboarding tutorial animations help guide users to the next action - #8487",
      "[Added] Prompt users to re-authenticate if they are unable to push changes to a workflow file - #8357",
      "[Improved] Starting the tutorial is more prominent when getting started with GitHub Desktop - #8441",
      "[Improved] Use a different editor if previously selected editor cannot be found - #8386"
    ],
    "2.2.2-beta3": [
      "[Added] Helpful animations during the onboarding tutorial - #8487"
    ],
    "2.2.2-beta2": [
      "[Improved] Use a different editor if previously selected editor cannot be found - #8386",
      "[Improved] Starting the tutorial is more prominent when getting started with GitHub Desktop - #8441"
    ],
    "2.2.2-beta1": [
      "[Added] Prompt users to re-authenticate if they are unable to push changes to a workflow file - #8357"
    ],
    "2.2.1": [
      "[Fixed] Improperly formatted url pre-filled in \"Clone Repository\" dialog - #8394",
      "[Fixed] VSCodium integration on macOS - #8424. Thanks @akim8!",
      "[Fixed] Partially hidden icon in \"Open Pull Request\" button - #8410"
    ],
    "2.2.1-beta1": [
      "[Fixed] Improperly formatted url pre-filled in \"Clone Repository\" dialog - #8394",
      "[Fixed] VSCodium integration on macOS - #8424. Thanks @akim8!",
      "[Fixed] Partially hidden icon in \"Open Pull Request\" button - #8410"
    ],
    "2.2.1-beta0": [],
    "2.2.0": [
      "[New] Interactive tutorial for new users to become productive using Git and GitHub more quickly - #8148 #8149",
      "[Added] Support pushing workflow files for GitHub Actions to GitHub.com - #7079",
      "[Added] Enforce web flow authentication for users who are part of orgs using single sign-on - #8327",
      "[Added] Support CodeRunner as an external editor - #8091. Thanks @ns-ccollins!",
      "[Added] Support VSCodium as an external editor - #8000. Thanks @Rexogamer!",
      "[Fixed] Commit description shadow visibility updates when typing - #7994. Thanks @KarstenRa!",
      "[Fixed] Commit summaries with comma delimited issues are not parsed - #8162. Thanks @say25!",
      "[Fixed] File path truncation in merge conflicts dialog - #6666",
      "[Fixed] Git configuration fields in onboarding were not pre-filled from user's profile - #8323",
      "[Fixed] Keep conflicting untracked files when bringing changes to another branch - #8084 #8200",
      "[Fixed] Make app's version selectable in \"About\" dialog - #8334",
      "[Improved] Application menu bar is visible when no repositories have been added to the app - #8209",
      "[Improved] Support stashing lots of untracked files on Windows - #8345",
      "[Improved] Surface errors from branch creation to user - #8306 #5997 #8106"
    ],
    "2.2.0-beta3": [
      "[Fixed] File path truncation in merge conflicts dialog - #6666",
      "[Fixed] Support pushing workflow files for GitHub Actions to GitHub.com - #7079",
      "[Fixed] Resume tutorial if new repo has been added - #8341",
      "[Improved] Retain commit summary placeholder in tutorial repo - #8354",
      "[Improved] Tutorial welcome design revisions - #8344",
      "[Improved] Support stashing lots of untracked files on Windows - #8345",
      "[Improved] Specific error message when tutorial creation fails due to repository already existing - #8351",
      "[Improved] Tweak responsive styles for welcome pane - #8352",
      "[Improved] Tutorial step instructions are more clear - #8374"
    ],
    "2.2.0-beta2": [
      "[Added] Add \"Welcome\" and \"You're done!\" screens to onboarding tutorial - #8232",
      "[Added] Button to exit and resume onboarding tutorial - #8231",
      "[Added] Enforce web flow authentication for users who are part of orgs using single sign-on - #8327",
      "[Fixed] Git configuration fields in onboarding were not pre-filled from user's profile - #8323",
      "[Fixed] Make app's version selectable in \"About\" dialog - #8334",
      "[Fixed] Keep conflicting untracked files when bringing changes to another branch - #8084 #8200",
      "[Fixed] Mark pull request step in tutorial done more quickly - #8317",
      "[Fixed] Prevent triggering multiple tutorial creation flows in parallel - #8288",
      "[Fixed] Surface errors from branch creation to user - #8306 #5997 #8106",
      "[Fixed] Reliably show \"Open editor\" button in tutorial after editor has been installed - #8315"
    ],
    "2.2.0-beta1": [
      "[New] Interactive tutorial for new users to become productive using Git and GitHub more quickly - #8148 #8149",
      "[Added] Support CodeRunner as an external editor - #8091. Thanks @ns-ccollins!",
      "[Added] Support VSCodium as an external editor - #8000. Thanks @Rexogamer!",
      "[Fixed] Commit summaries with comma delimited issues are parsed - #8162. Thanks @say25!",
      "[Fixed] Commit description shadow visibility updates when typing - #7994. Thanks @KarstenRa!",
      "[Improved] Application menu bar is visible when no repositories have been added to the app - #8209"
    ],
    "2.1.3": [
      "[Fixed] Changes from remote branch erroneously displayed on corresponding branch on Desktop - #8155 #8167",
      "[Fixed] Sign-in flow for Windows users not possible via OAuth - #8154 #8142"
    ],
    "2.1.3-beta1": [
      "[Fixed] Changes from remote branch erroneously displayed on corresponding branch on Desktop - #8155 #8167",
      "[Fixed] Sign-in flow for Windows users not possible via OAuth - #8154 #8142"
    ],
    "2.1.2": [
      "[Added] Syntax highlighting support for 20 more programming languages - #7217. Thanks @KennethSweezy!",
      "[Added] Kitty shell support for macOS - #5162",
      "[Added] Atom editor support on Windows for beta and nightly channels - #8010. Thanks @Rexogamer!",
      "[Fixed] File checkboxes and line selection in diffs are not disabled when committing - #3814 #5934. Thanks @HashimotoYT!",
      "[Fixed] Small images are scaled down too much in two-up image rendering - #7520",
      "[Fixed] Manual conflict resolution for binary files always chooses same version - #8059",
      "[Fixed] Branch pruner errors on \"orphaned\" branches - #7983",
      "[Fixed] Prevent CodeMirror search plugin from stealing registered global keyboard shortcuts - #8068",
      "[Fixed] Update embedded Git on Windows to remove erroneous errors - #8133",
      "[Fixed] Menu state not updated for macOS after performing some actions - #8055",
      "[Fixed] Error message could appear outside the boundary of its container - #7988",
      "[Fixed] Improved error handling when trying to rebase a ref that doesn't exist - #7881",
      "[Improved] Expand hover area on repository list items - #7910. Thanks @say25!",
      "[Improved] Always fast forward recent branches after fetch - #7761",
      "[Improved] Ensure recent branches are updated during remote interactions - #8081"
    ],
    "2.1.2-beta2": ["[Fixed] Update embedded Git on Windows - #8133"],
    "2.1.2-beta1": [
      "[Added] Option to hide whitespace in historical commits - #8045. Thanks @say25!",
      "[Fixed] Small images are scaled down too much in two-up image rendering - #7520",
      "[Fixed] Manual conflict resolution for binary files always chooses same version - #8059",
      "[Fixed] Disable some unavailable actions while committing - #3814 #5934. Thanks @HashimotoYT!",
      "[Fixed] Branch pruner errors on \"orphaned\" branches - #7983",
      "[Fixed] Prevent CodeMirror search plugin from stealing registered global keyboard shortcuts - #8068",
      "[Improved] Re-word \"No local changes\" view summary - #8007. Thanks @rexogamer!",
      "[Improved] Expand hover area on repository list items - #7910. Thanks @say25!",
      "[Improved] Always fast forward recent branches after fetch - #7761"
    ],
    "2.1.1": [
      "[Fixed] Update embedded Git on Windows to address security vulnerability - #8101"
    ],
    "2.1.1-beta4": [
      "[Fixed] Update embedded Git on Windows to address security vulnerability - #8101"
    ],
    "2.1.1-beta3": [
      "[Added] Syntax highlighting support for 20 more programming languages - #7217. Thanks @KennethSweezy!",
      "[Added] Kitty shell support for macOS - #5162",
      "[Added] Atom editor support on Windows for beta and nightly channels - #8010. Thanks @Rexogamer!",
      "[Fixed] File checkboxes and line selection in diffs are not disabled when committing - #3814 #5934. Thanks @HashimotoYT!",
      "[Improved] \"No local changes\" message in repository view - #8007",
      "[Improved] Text overflow in error popup when an editor cannot be launched - #7988"
    ],
    "2.1.1-beta2": [
      "[Fixed] Incorrect proportions for \"stashed changes\" button - #7964",
      "[Fixed] Overflowing diffs push UI elements out of window - #7967"
    ],
    "2.1.1-beta1": [
      "[Added] WSL Support - #7821 #7891. Thanks @ADustyOldMuffin @say25!",
      "[Fixed] Tooltip does not display on the entire hit area for list items - #7910. Thanks @say25!",
      "[Improved] Error handling when trying to rebase onto an invalid ref - #7871",
      "[Improved] Trigger diff search even when CodeMirror doesn't have focus - #7899"
    ],
    "2.1.0": [
      "[New] Branches that have been merged and deleted on GitHub.com will now be pruned after two weeks - #750",
      "[Added] Search text within diffs using shortcut - #7538",
      "[Added] Keyboard shortcut for \"Discard All Changes\" menu item - #7588. Thanks @say25!",
      "[Fixed] Repository name moves cursor to end in \"Create Repository\" dialog - #7862",
      "[Fixed] Keyboard navigation inside \"Compare Branch\" list - #7802. Thanks @ADustyOldMuffin!",
      "[Fixed] New repository does not write description into README - #7571. Thanks @noelledusahel!",
      "[Fixed] Disable \"Discard\" and \"Restore\" buttons while restoring stash - #7289",
      "[Fixed] \"Unable to restore\" warning message appears momentarily when restoring stash - #7652",
      "[Fixed] Unresponsive app on macOS if user switches away from file dialog - #7636",
      "[Fixed] Launching app on Windows after being maximized does not restore correct window state - #7750",
      "[Improved] Update mentions of \"Enterprise\" to \"Enterprise Server\" in app - #7728 #7845 #7835. Thanks @nathos!",
      "[Improved] Update license and .gitignore templates for initializing a new repository - #7548 #7661. Thanks @VADS!",
      "[Improved] \"Authentication failed\" dialog provides more help to diagnose issue -  #7622"
    ],
    "2.1.0-beta3": [
      "[Added] Search text within diffs using shortcut - #7538",
      "[Fixed] Repository name moves cursor to end in \"Create Repository\" dialog - #7862",
      "[Fixed] Keyboard navigation inside \"Compare Branch\" list - #7802. Thanks @ADustyOldMuffin!"
    ],
    "2.1.0-beta2": [
      "[New] Commit form will warn user when working on a protected branch - #7826"
    ],
    "2.1.0-beta1": [
      "[Added] Keyboard shortcut for \"Discard All Changes\" menu item - #7588. Thanks @say25!",
      "[Fixed] New repository does not write description into README - #7571. Thanks @noelledusahel!",
      "[Fixed] Disable \"Discard\" and \"Restore\" buttons while restoring stash - #7289",
      "[Fixed] \"Unable to restore\" warning message appears when restoring stash - #7652",
      "[Fixed] Unresponsive app on macOS if user switches away from file dialog - #7636",
      "[Fixed] Launching app on Windows after being maximized does not restore correct window state - #7750",
      "[Improved] Update mentions of \"Enterprise\" to \"Enterprise Server\" in app - #7728 #7845 #7835. Thanks @nathos!",
      "[Improved] Update license and .gitignore templates for initializing a new repository - #7548 #7661. Thanks @VADS!",
      "[Improved] \"Authentication failed\" dialog provides more help to diagnose issue -  #7622"
    ],
    "2.0.4-test2": ["Upgrading infrastructure to Node 10"],
    "2.0.4": [
      "[Fixed] Refresh for Enterprise repositories did not handle API error querying branches - #7713",
      "[Fixed] Missing \"Discard all changes\" context menu in Changes header - #7696",
      "[Fixed] \"Select all\" keyboard shortcut not firing on Windows - #7759"
    ],
    "2.0.4-beta1": [
      "[Fixed] Refresh for Enterprise repositories did not handle API error querying branches - #7713",
      "[Fixed] Missing \"Discard all changes\" context menu in Changes header - #7696",
      "[Fixed] \"Select all\" keyboard shortcut not firing on Windows - #7759"
    ],
    "2.0.4-beta0": [
      "[Added] Extend crash reports with more information about application state for troubleshooting - #7693",
      "[Fixed] Crash when attempting to update pull requests with partially updated repository information - #7688",
      "[Fixed] Crash when loading repositories after signing in through the welcome flow - #7699"
    ],
    "2.0.3": [
      "[Fixed] Crash when loading repositories after signing in through the welcome flow - #7699"
    ],
    "2.0.2": [
      "[Added] Extend crash reports with more information about application state for troubleshooting - #7693"
    ],
    "2.0.1": [
      "[Fixed] Crash when attempting to update pull requests with partially updated repository information - #7688"
    ],
    "2.0.0": [
      "[New] You can now choose to bring your changes with you to a new branch or stash them on the current branch when switching branches - #6107",
      "[New] Rebase your current branch onto another branch using a guided flow - #5953",
      "[New] Repositories grouped by owner, and recent repositories listed at top - #6923 #7132",
      "[New] Suggested next steps now includes suggestion to create a pull request after publishing a branch - #7505",
      "[Added] .resx syntax highlighting - #7235. Thanks @say25!",
      "[Added] \"Exit\" menu item now has accelerator and access key - #6507. Thanks @AndreiMaga!",
      "[Added] Help menu entry to view documentation about keyboard shortcuts - #7184",
      "[Added] \"Discard all changes\" action under Branch menu - #7394. Thanks @ahuth!",
      "[Fixed] \"Esc\" key does not close Repository or Branch list - #7177. Thanks @roottool!",
      "[Fixed] Attempting to revert commits not on current branch results in an error - #6300. Thanks @msftrncs!",
      "[Fixed] Emoji rendering in app when account name has special characters - #6909",
      "[Fixed] Files staged outside Desktop for deletion are incorrectly marked as modified after committing - #4133",
      "[Fixed] Horizontal scroll bar appears unnecessarily when switching branches - #7212",
      "[Fixed] Icon accessibility labels fail when multiple icons are visible at the same time - #7174",
      "[Fixed] Incorrectly encoding URLs affects issue filtering - #7506",
      "[Fixed] License templates do not end with newline character - #6999",
      "[Fixed] Conflicts banners do not hide after aborting operation outside Desktop - #7046",
      "[Fixed] Missing tooltips for change indicators in the sidebar - #7174",
      "[Fixed] Mistaken classification of all crashes being related to launch - #7126",
      "[Fixed] Unable to switch keyboard layout and retain keyboard focus while using commit form - #6366. Thanks @AndreiMaga!",
      "[Fixed] Prevent console errors due to underlying component unmounts - #6970",
      "[Fixed] Menus disabled by activity in inactive repositories - #6313",
      "[Fixed] Race condition with Git remote lookup may cause push to incorrect remote - #6986",
      "[Fixed] Restore GitHub Desktop to main screen if external monitor removed - #7418 #2107. Thanks @say25!",
      "[Fixed] Tab Bar focus ring outlines clip into other elements - #5802. Thanks @Daniel-McCarthy!",
      "[Improved] \"Automatically Switch Theme\" on macOS checks theme on launch - #7116. Thanks @say25!",
      "[Improved] \"Add\" button in repository list should always be visible - #6646",
      "[Improved] Pull Requests list loads and updates pull requests from GitHub more quickly - #7501 #7163",
      "[Improved] Indicator hidden in Pull Requests list when there are no open pull requests - #7258",
      "[Improved] Manually refresh pull requests instead of having to wait for a fetch - #7027",
      "[Improved] Accessibility attributes for dialog - #6496. Thanks @HirdayGupta!",
      "[Improved] Alignment of icons in repository list - #7133",
      "[Improved] Command line interface warning when using \"github open\" with a remote URL - #7452. Thanks @msztech!",
      "[Improved] Error message when unable to publish private repository to an organization - #7472",
      "[Improved] Initiate cloning by pressing \"Enter\" when a repository is selected - #6570. Thanks @Daniel-McCarthy!",
      "[Improved] Lowercase pronoun in \"Revert this commit\" menu item - #7534",
      "[Improved] Styles for manual resolution button in \"Resolve Conflicts\" dialog - #7302",
      "[Improved] Onboarding language for blank slate components - #6638. Thanks @jamesgeorge007!",
      "[Improved] Explanation for manually conflicted text files in diff viewer - #7611",
      "[Improved] Visual progress on \"Remove Repository\" and \"Discard Changes\" dialogs - #7015. Thanks @HashimotoYT!",
      "[Improved] Menu items now aware of force push state and preference to confirm repository removal - #4976 #7138",
      "[Removed] Branch and pull request filter text persistence - #7437",
      "[Removed] \"Discard all changes\" context menu item from Changes list - #7394. Thanks @ahuth!"
    ],
    "1.7.1-beta1": [
      "[Fixed] Tab Bar focus ring outlines clip into other elements - #5802. Thanks @Daniel-McCarthy!",
      "[Improved] Show explanation for manually conflicted text files in diff viewer - #7611",
      "[Improved] Alignment of entries in repository list - #7133"
    ],
    "1.7.0-beta9": [
      "[Fixed] Add warning when renaming a branch with a stash - #7283",
      "[Fixed] Restore Desktop to main screen when external monitor removed - #7418 #2107. Thanks @say25!",
      "[Improved] Performance for bringing uncommitted changes to another branch - #7474"
    ],
    "1.7.0-beta8": [
      "[Added] Accelerator and access key to \"Exit\" menu item - #6507. Thanks @AndreiMaga!",
      "[Fixed] Pressing \"Shift\" + \"Alt\" in Commit summary moves input-focus to app menu - #6366. Thanks @AndreiMaga!",
      "[Fixed] Incorrectly encoding URLs affects issue filtering - #7506",
      "[Improved] Command line interface warns with helpful message when given a remote URL - #7452. Thanks @msztech!",
      "[Improved] Lowercase pronoun in \"Revert this commit\" menu item - #7534",
      "[Improved] \"Pull Requests\" list reflects pull requests from GitHub more quickly - #7501",
      "[Removed] Branch and pull request filter text persistence - #7437"
    ],
    "1.7.0-beta7": [
      "[Improved] Error message when unable to publish private repository to an organization - #7472",
      "[Improved] \"Stashed changes\" button accessibility improvements - #7274",
      "[Improved] Performance improvements for bringing changes to another branch - #7471",
      "[Improved] Performance improvements for detecting conflicts from a restored stash - #7476"
    ],
    "1.7.0-beta6": [
      "[Fixed] Stash viewer does not disable restore button when changes present - #7409",
      "[Fixed] Stash viewer does not center \"no content\" text - #7299",
      "[Fixed] Stash viewer pane width not remembered between sessions - #7416",
      "[Fixed] \"Esc\" key does not close Repository or Branch list - #7177. Thanks @roottool!",
      "[Fixed] Stash not cleaned up when it conflicts with working directory contents - #7383",
      "[Improved] Branch names remain accurate in dialog when stashing and switching branches - #7402",
      "[Improved] Moved \"Discard all changes\" to Branch menu to prevent unintentionally discarding all changes - #7394. Thanks @ahuth!",
      "[Improved] UI responsiveness when using keyboard to choose branch in rebase flow - #7407"
    ],
    "1.7.0-beta5": [
      "[Fixed] Handle warnings if stash creation encounters file permission issue - #7351",
      "[Fixed] Add \"View stash entry\" action to suggested next steps - #7353",
      "[Fixed] Handle and recover from failed rebase flow starts - #7223",
      "[Fixed] Reverse button order when viewing a stash on macOS - #7273",
      "[Fixed] Prevent console errors due to underlying component unmounts - #6970",
      "[Fixed] Rebase success banner always includes base branch name - #7220",
      "[Improved] Added explanatory text for \"Restore\" button for stashes - #7303",
      "[Improved] Ask for confirmation before discarding stash - #7348",
      "[Improved] Order stashed changes files alphabetically - #7327",
      "[Improved] Clarify \"Overwrite Stash Confirmation\" dialog text - #7361",
      "[Improved] Message shown in rebase setup when target branch is already rebased  - #7343",
      "[Improved] Update stashing prompt verbiage - #7393.",
      "[Improved] Update \"Start Rebase\" dialog verbiage - #7391",
      "[Improved] Changes list now reflects what will be committed when handling rebase conflicts - #7006"
    ],
    "1.7.0-beta4": [
      "[Fixed] Manual conflict resolution choice not updated when resolving rebase conflicts - #7255",
      "[Fixed] Menu items don't display the expected verbiage for force push and removing a repository - #4976 #7138"
    ],
    "1.7.0-beta3": [
      "[New] Users can choose to bring changes with them to a new branch or stash them on the current branch when switching branches - #6107",
      "[Added] GitHub Desktop keyboard shortcuts available in Help menu - #7184",
      "[Added] .resx file extension highlighting support - #7235. Thanks @say25!",
      "[Fixed] Attempting to revert commits not on current branch results in an error - #6300. Thanks @msftrncs!",
      "[Improved] Warn users before rebase if operation will require a force push after rebase complete - #6963",
      "[Improved] Do not show the number of pull requests when there are no open pull requests - #7258",
      "[Improved] Accessibility attributes for dialog - #6496. Thanks @HirdayGupta!",
      "[Improved] Initiate cloning by pressing \"Enter\" when a repository is selected - #6570. Thanks @Daniel-McCarthy!",
      "[Improved] Manual Conflicts button styling - #7302",
      "[Improved] \"Add\" button in repository list should always be visible - #6646"
    ],
    "1.7.0-beta2": [
      "[New] Rebase your current branch onto another branch using a guided flow - #5953",
      "[Fixed] Horizontal scroll bar appears unnecessarily when switching branches - #7212",
      "[Fixed] License templates do not end with newline character - #6999",
      "[Fixed] Merge/Rebase conflicts banners do not clear when aborting the operation outside Desktop - #7046",
      "[Fixed] Missing tooltips for change indicators in the sidebar - #7174",
      "[Fixed] Icon accessibility labels fail when multiple icons are visible at the same time - #7174",
      "[Improved] Pull requests load faster and PR build status updates automatically - #7163"
    ],
    "1.7.0-beta1": [
      "[New] Recently opened repositories appear at the top of the repository list - #7132",
      "[Fixed] Error when selecting diff text while diff is updating - #7131",
      "[Fixed] Crash when unable to create log file on disk - #7096",
      "[Fixed] Race condition with remote lookup could cause push to go to incorrect remote - #6986",
      "[Fixed] Mistaken classification of all crashes being related to launch - #7126",
      "[Fixed] Prevent menus from being disabled by activity in inactive repositories - #6313",
      "[Fixed] \"Automatically Switch Theme\" on macOS does not check theme on launch - #7116. Thanks @say25!",
      "[Fixed] Clicking \"Undo\" doesn't repopulate summary in commit form - #6390. Thanks @humphd!",
      "[Fixed] Emoji rendering in app broken when account name has special characters - #6909",
      "[Fixed] Files staged outside Desktop for deletion are incorrectly marked as modified after committing - #4133",
      "[Improved] Visual feedback on \"Remove Repository\" and \"Discard Changes\" dialogs to show progress - #7015. Thanks @HashimotoYT!",
      "[Improved] Onboarding language for blank slate components - #6638. Thanks @jamesgeorge007!",
      "[Improved] Manually refresh pull requests instead of having to wait for a fetch - #7027"
    ],
    "1.6.6": [
      "[Fixed] Clicking \"Undo\" doesn't repopulate summary in commit form - #6390. Thanks @humphd!",
      "[Fixed] Handle error when unable to create log file for app - #7096",
      "[Fixed] Crash when selecting text while the underlying diff changes - #7131"
    ],
    "1.6.6-test1": [
      "[Fixed] Clicking \"Undo\" doesn't repopulate summary in commit form - #6390. Thanks @humphd!",
      "[Fixed] Handle error when unable to create log file for app - #7096",
      "[Fixed] Crash when selecting text while the underlying diff changes - #7131"
    ],
    "1.6.5": [
      "[Fixed] Publish Repository does not let you publish to an organization on your Enterprise account - #7052"
    ],
    "1.6.5-beta2": [
      "[Fixed] Publish Repository does not let you choose an organization on your Enterprise account - #7052"
    ],
    "1.6.5-beta1": [
      "[Fixed] Publish Repository does not let you choose an organization on your Enterprise account - #7052"
    ],
    "1.6.4": [
      "[Fixed] Embedded Git not working for core.longpath usage in some environments - #7028",
      "[Fixed] \"Recover missing repository\" can get stuck in a loop - #7038"
    ],
    "1.6.4-beta1": [
      "[Fixed] Embedded Git not working for core.longpath usage in some environments - #7028",
      "[Fixed] \"Recover missing repository\" can get stuck in a loop - #7038"
    ],
    "1.6.4-beta0": [
      "[Removed] Option to discard when files would be overwritten by a checkout - #7016"
    ],
    "1.6.3": [
      "[New] Display \"pull with rebase\" if a user has set this option in their Git config - #6553 #3422",
      "[Fixed] Context menu does not open when right clicking on the edges of files in Changes list - #6296. Thanks @JQuinnie!",
      "[Fixed] Display question mark in image when no commit selected in dark theme - #6915. Thanks @say25!",
      "[Fixed] No left padding for :emoji:/@user/#issue autocomplete forms. - #6895. Thanks @murrelljenna!",
      "[Fixed] Reinstate missing image and update illustration in dark theme when no local changes exist - #6894",
      "[Fixed] Resizing the diff area preserves text selection range - #2677",
      "[Fixed] Text selection in wrapped diff lines now allows selection of individual lines - #1551",
      "[Improved] Add option to fetch when a user needs to pull changes from the remote before pushing - #2738 #5451",
      "[Improved] Enable Git protocol v2 for fetch/push/pull operations - #6142",
      "[Improved] Moving mouse pointer outside visible diff while selecting a range of lines in a partial commit now automatically scrolls the diff - #658",
      "[Improved] Sign in form validates both username and password - #6952. Thanks @say25!",
      "[Improved] Update GitHub logo in \"About\" dialog - #5619. Thanks @HashimotoYT!"
    ],
    "1.6.3-beta4": [
      "[Improved] Update GitHub logo in \"About\" dialog - #5619. Thanks @HashimotoYT!",
      "[Improved] Sign in form validates both username and password - #6952. Thanks @say25!"
    ],
    "1.6.3-beta3": [
      "[New] Display \"pull with rebase\" if a user has set this option in their Git config - #6553 #3422",
      "[Added] Provide option to discard when files would be overwritten by a checkout - #6755. Thanks @mathieudutour!",
      "[Fixed] No left padding for :emoji:/@user/#issue autocomplete forms. - #6895. Thanks @murrelljenna!",
      "[Fixed] Reinstate missing image and fix illustration to work in the dark theme when there are no local changes - #6894",
      "[Fixed] Display question mark image when there is no commit selected in dark theme - #6915. Thanks @say25!",
      "[Improved] Group and filter repositories by owner - #6923",
      "[Improved] Add option to fetch when a user needs to pull changes from the remote before pushing - #2738 #5451"
    ],
    "1.6.3-beta2": [
      "[Fixed] Text selection in wrapped diff lines now allows selection of individual lines - #1551",
      "[Fixed] Resizing the diff area preserves text selection range - #2677",
      "[Improved] Moving the mouse pointer outside of the visible diff while selecting a range of lines in a partial commit will now automatically scroll the diff - #658"
    ],
    "1.6.3-beta1": [
      "[New] Branches that have been merged and deleted on GitHub.com will now be pruned after two weeks - #750",
      "[Fixed] Context menu doesn't open when right clicking on the edges of files in Changes list - #6296. Thanks @JQuinnie!",
      "[Improved] Enable Git protocol v2 for fetch/push/pull operations - #6142",
      "[Improved] Upgrade to Electron v3 - #6391"
    ],
    "1.6.2": [
      "[Added] Allow users to also resolve manual conflicts when resolving merge conflicts - #6062",
      "[Added] Automatic switching between Dark and Light modes on macOS - #5037. Thanks @say25!",
      "[Added] Crystal and Julia syntax highlighting - #6710. Thanks @KennethSweezy!",
      "[Added] Lua and Fortran syntax highlighting - #6700. Thanks @SimpleBinary!",
      "[Fixed] Abbreviated commits are not long enough for large repositories - #6662. Thanks @say25!",
      "[Fixed] App menu bar visible on hover on Windows when in \"Let’s get started\" mode - #6669",
      "[Fixed] Fix pointy corners on commit message text area - #6635. Thanks @lisavogtsf!",
      "[Fixed] Inconsistent \"Reveal in …\" labels for context menus - #6466. Thanks @say25!",
      "[Fixed] Merge conflict conflict did not ask user to resolve some binary files - #6693",
      "[Fixed] Prevent concurrent fetches between user and status indicator checks - #6121 #5438 #5328",
      "[Fixed] Remember scroll positions in History and Changes lists - #5177 #5059. Thanks @Daniel-McCarthy!",
      "[Improved] Guided merge conflict resolution only commits changes relevant to the merge - #6349",
      "[Improved] Use higher contrast color for links in \"Merge Conflicts\" dialog - #6758",
      "[Improved] Add link to all release notes in Release Notes dialog - #6443. Thanks @koralcem!",
      "[Improved] Arrow for renamed/copied changes when viewing commit - #6519. Thanks @koralcem!",
      "[Improved] Updated verbiage for ignoring the files - #6689. Thanks @PaulViola!"
    ],
    "1.6.2-beta3": [
      "[Improved] Guided merge conflict resolution only commits changes relevant to the merge - #6349"
    ],
    "1.6.2-beta2": [
      "[Added] Allow users to also resolve manual conflicts when resolving merge conflicts - #6062",
      "[Added] Crystal and Julia syntax highlighting - #6710. Thanks @KennethSweezy!",
      "[Fixed] Fix pointy corners on commit message text area - #6635. Thanks @lisavogtsf!",
      "[Fixed] Use higher contrast color for links in \"Merge Conflicts\" dialog - #6758"
    ],
    "1.6.2-beta1": [
      "[Added] Automatic switching between Dark and Light modes on macOS - #5037. Thanks @say25!",
      "[Added] Lua and Fortran syntax highlighting - #6700. Thanks @SimpleBinary!",
      "[Fixed] Abbreviated commits are not long enough for large repositories - #6662. Thanks @say25!",
      "[Fixed] App menu bar visible on hover on Windows when in \"Let’s get started\" mode - #6669",
      "[Fixed] Remember scroll positions in History and Changes lists - #5177 #5059. Thanks @Daniel-McCarthy!",
      "[Fixed] Inconsistent \"Reveal in …\" labels for context menus - #6466. Thanks @say25!",
      "[Fixed] Prevent concurrent fetches between user and status indicator checks - #6121 #5438 #5328",
      "[Fixed] Merge conflict conflict did not ask user to resolve some binary files - #6693",
      "[Improved] Add link to all release notes in Release Notes dialog - #6443. Thanks @koralcem!",
      "[Improved] Arrow for renamed/copied changes when viewing commit - #6519. Thanks @koralcem!",
      "[Improved] Menu state updating to address race condition - #6643",
      "[Improved] Updated verbiage when clicking on changed files to make it more explicit what will occur when you ignore the file(s) - #6689. Thanks @PaulViola!"
    ],
    "1.6.2-beta0": [
      "[Fixed] Don't show \"No local changes\" view when switching between changed files"
    ],
    "1.6.1": [
      "[Fixed] Don't show \"No local changes\" view when switching between changed files"
    ],
    "1.6.0": [
      "[New] Help users add their first repo during onboarding - #6474",
      "[New] \"No local changes\" view helpfully suggests next actions for you to take - #6445",
      "[Added] Support JetBrains Webstorm as an external editor - #6077. Thanks @KennethSweezy!",
      "[Added] Add Visual Basic syntax highlighting - #6461. Thanks @SimpleBinary!",
      "[Fixed] Automatically locate a missing repository when it cannot be found - #6228. Thanks @msftrncs!",
      "[Fixed] Don't include untracked files in merge commit - #6411",
      "[Fixed] Don't show \"Still Conflicted Warning\" when all conflicts are resolved - #6451",
      "[Fixed] Only execute menu action a single time upon hitting Enter - #5344",
      "[Fixed] Show autocompletion of GitHub handles and issues properly in commit description field - #6459",
      "[Improved] Repository list when no repositories found - #5566 #6474",
      "[Improved] Image diff menu no longer covered by large images - #6520. Thanks @06b!",
      "[Improved] Enable additional actions during a merge conflict - #6385",
      "[Improved] Increase contrast on input placeholder color in dark mode - #6556",
      "[Improved] Don't show merge success banner when attempted merge doesn't complete - #6282",
      "[Improved] Capitalize menu items appropriately on macOS - #6469"
    ],
    "1.6.0-beta3": [
      "[Fixed] Autocomplete selection does not overflow text area - #6459",
      "[Fixed] No local changes views incorrectly rendering ampersands - #6596",
      "[Improved] Capitalization of menu items on macOS - #6469"
    ],
    "1.6.0-beta2": [
      "[New] \"No local changes\" view makes it easy to find and accomplish common actions - #6445",
      "[Fixed] Automatically locate a missing repository when it cannot be found - #6228. Thanks @msftrncs!",
      "[Improved] Enable additional actions during a merge conflict - #6385",
      "[Improved] Increase contrast on input placeholder color in dark mode - #6556",
      "[Improved] Merge success banner no longer shown when attempted merge doesn't complete - #6282"
    ],
    "1.6.0-beta1": [
      "[New] Help users add their first repo during onboarding - #6474",
      "[Added] Include ability for users to add new repositories when there are none available - #5566 #6474",
      "[Added] Support JetBrains Webstorm as an external editor - #6077. Thanks @KennethSweezy!",
      "[Added] Add Visual Basic syntax highlighting - #6461. Thanks @SimpleBinary!",
      "[Fixed] Don't include untracked files in merge commit - #6411",
      "[Fixed] Don't show \"Still Conflicted Warning\" when all conflicts are resolved - #6451",
      "[Fixed] Enter when using keyboard to navigate app menu executed menu action twice - #5344",
      "[Improved] Image diff menu no longer covered by large images - #6520. Thanks @06b!"
    ],
    "1.5.2-beta0": [],
    "1.5.1": [
      "[Added] Provide keyboard shortcut for getting to commit summary field - #1719. Thanks @bruncun!",
      "[Added] Add hover states on list items and tabs - #6310",
      "[Added] Add Dockerfile syntax highlighting - #4533. Thanks @say25!",
      "[Added] Support Visual SlickEdit as an external editor - #6029. Thanks @texasaggie97!",
      "[Fixed] Allow repositories to be cloned to empty folders - #5857. Thanks @Daniel-McCarthy!",
      "[Fixed] Prevent creating branch with detached HEAD from reverting to default branch - #6085",
      "[Fixed] Fix \"Open In External Editor\" for Atom/VS Code on Windows when paths contain spaces - #6181. Thanks @msftrncs!",
      "[Fixed] Persist Branch List and Pull Request List filter text - #6002. Thanks @Daniel-McCarthy!",
      "[Fixed] Retain renamed branches position in recent branches list - #6155. Thanks @gnehcc!",
      "[Fixed] Prevent avatar duplication when user is co-author and committer - #6135. Thanks @bblarney!",
      "[Fixed] Provide keyboard selection for the \"Clone a Repository\" dialog - #3596. Thanks @a-golovanov!",
      "[Fixed] Close License & Open Source Notices dialog upon pressing \"Enter\" in dialog - #6137. Thanks @bblarney!",
      "[Fixed] Dismiss \"Merge into Branch\" dialog with escape key - #6154. Thanks @altaf933!",
      "[Fixed] Focus branch selector when comparing to branch from menu - #5600",
      "[Fixed] Reverse fold/unfold icons for expand/collapse commit summary - #6196. Thanks @HazemAM!",
      "[Improved] Allow toggling between diff modes - #6231. Thanks @06b!",
      "[Improved] Show focus around full input field - #6234. Thanks @seokju-na!",
      "[Improved] Make lists scroll to bring selected items into view - #6279",
      "[Improved] Consistently order the options for adding a repository - #6396. Thanks @vilanz!",
      "[Improved] Clear merge conflicts banner after there are no more conflicted files - #6428"
    ],
    "1.5.1-beta6": [
      "[Improved] Consistently order the options for adding a repository - #6396. Thanks @vilanz!",
      "[Improved] Clear merge conflicts banner after there are no more conflicted files - #6428"
    ],
    "1.5.1-beta5": [
      "[Improved] Commit conflicted files warning - #6381",
      "[Improved] Dismissable merge conflict dialog and associated banner - #6379 #6380",
      "[Fixed] Fix feature flag for readme overwrite warning so that it shows on beta - #6412"
    ],
    "1.5.1-beta4": [
      "[Improved] Display warning if existing readme file will be overwritten - #6338. Thanks @Daniel-McCarthy!",
      "[Improved] Add check for attempts to commit >100 MB files without Git LFS - #997. Thanks @Daniel-McCarthy!",
      "[Improved] Merge conflicts dialog visual updates - #6377"
    ],
    "1.5.1-beta3": [
      "[Improved] Maintains state on tabs for different methods of cloning repositories - #5937"
    ],
    "1.5.1-beta2": [
      "[Improved] Clarified internal documentation - #6348. Thanks @bblarney!"
    ],
    "1.5.1-beta1": [
      "[Added] Provide keyboard shortcut for getting to commit summary field - #1719. Thanks @bruncun!",
      "[Added] Add hover states on list items and tabs - #6310",
      "[Added] Add Dockerfile syntax highlighting - #4533. Thanks @say25!",
      "[Added] Support Visual SlickEdit as an external editor - #6029. Thanks @texasaggie97!",
      "[Improved] Allow toggling between diff modes - #6231. Thanks @06b!",
      "[Improved] Show focus around full input field - #6234. Thanks @seokju-na!",
      "[Improved] Make lists scroll to bring selected items into view - #6279",
      "[Fixed] Allow repositories to be cloned to empty folders - #5857. Thanks @Daniel-McCarthy!",
      "[Fixed] Prevent creating branch with detached HEAD from reverting to default branch - #6085",
      "[Fixed] Fix 'Open In External Editor' for Atom/VS Code on Windows when paths contain spaces - #6181. Thanks @msftrncs!",
      "[Fixed] Persist Branch List and Pull Request List filter text - #6002. Thanks @Daniel-McCarthy!",
      "[Fixed] Retain renamed branches position in recent branches list - #6155. Thanks @gnehcc!",
      "[Fixed] Prevent avatar duplication when user is co-author and committer - #6135. Thanks @bblarney!",
      "[Fixed] Provide keyboard selection for the ‘Clone a Repository’ dialog - #3596. Thanks @a-golovanov!",
      "[Fixed] Close License & Open Source Notices dialog upon pressing \"Enter\" in dialog - #6137. Thanks @bblarney!",
      "[Fixed] Dismiss \"Merge into Branch\" dialog with escape key - #6154. Thanks @altaf933!",
      "[Fixed] Focus branch selector when comparing to branch from menu - #5600",
      "[Fixed] Reverse fold/unfold icons for expand/collapse commit summary - #6196. Thanks @HazemAM!"
    ],
    "1.5.1-beta0": [],
    "1.5.0": [
      "[New] Clone, create, or add repositories right from the repository dropdown - #5878",
      "[New] Drag-and-drop to add local repositories from macOS tray icon - #5048",
      "[Added] Resolve merge conflicts through a guided flow - #5400",
      "[Added] Allow merging branches directly from branch dropdown - #5929. Thanks @bruncun!",
      "[Added] Commit file list now has \"Copy File Path\" context menu action - #2944. Thanks @Amabel!",
      "[Added] Keyboard shortcut for \"Rename Branch\" menu item - #5964. Thanks @agisilaos!",
      "[Added] Notify users when a merge is successfully completed - #5851",
      "[Fixed] \"Compare on GitHub\" menu item enabled when no repository is selected - #6078",
      "[Fixed] Diff viewer blocks keyboard navigation using reverse tab order - #2794",
      "[Fixed] Launching Desktop from browser always asks to clone repository - #5913",
      "[Fixed] Publish dialog displayed on push when repository is already published - #5936",
      "[Improved] \"Publish Repository\" dialog handles emoji characters - #5980. Thanks @WaleedAshraf!",
      "[Improved] Avoid repository checks when no path is specified in \"Create Repository\" dialog - #5828. Thanks @JakeHL!",
      "[Improved] Clarify the direction of merging branches - #5930. Thanks @JQuinnie!",
      "[Improved] Default commit summary more explanatory and consistent with GitHub.com - #6017. Thanks @Daniel-McCarthy!",
      "[Improved] Display a more informative message on merge dialog when branch is up to date - #5890",
      "[Improved] Getting a repository's status only blocks other operations when absolutely necessary - #5952",
      "[Improved] Display current branch in header of merge dialog - #6027",
      "[Improved] Sanitize repository name before publishing to GitHub - #3090. Thanks @Daniel-McCarthy!",
      "[Improved] Show the branch name in \"Update From Default Branch\" menu item - #3018. Thanks @a-golovanov!",
      "[Improved] Update license and .gitignore templates for initializing a new repository - #6024. Thanks @say25!"
    ],
    "1.5.0-beta5": [],
    "1.5.0-beta4": [
      "[Fixed] \"Compare on GitHub\" menu item enabled when no repository is selected - #6078",
      "[Fixed] Diff viewer blocks keyboard navigation using reverse tab order - #2794",
      "[Improved] \"Publish Repository\" dialog handles emoji characters - #5980. Thanks @WaleedAshraf!"
    ],
    "1.5.0-beta3": [],
    "1.5.0-beta2": [
      "[Added] Resolve merge conflicts through a guided flow - #5400",
      "[Added] Notify users when a merge is successfully completed - #5851",
      "[Added] Allow merging branches directly from branch dropdown - #5929. Thanks @bruncun!",
      "[Improved] Merge dialog displays current branch in header - #6027",
      "[Improved] Clarify the direction of merging branches - #5930. Thanks @JQuinnie!",
      "[Improved] Show the branch name in \"Update From Default Branch\" menu item - #3018. Thanks @a-golovanov!",
      "[Improved] Default commit summary more explanatory and consistent with GitHub.com - #6017. Thanks @Daniel-McCarthy!",
      "[Improved] Updated license and .gitignore templates for initializing a new repository - #6024. Thanks @say25!"
    ],
    "1.5.0-beta1": [
      "[New] Repository switcher has a convenient \"Add\" button to add other repositories - #5878",
      "[New] macOS tray icon now supports drag-and-drop to add local repositories - #5048",
      "[Added] Keyboard shortcut for \"Rename Branch\" menu item - #5964. Thanks @agisilaos!",
      "[Added] Commit file list now has \"Copy File Path\" context menu action - #2944. Thanks @Amabel!",
      "[Fixed] Launching Desktop from browser always asks to clone repository - #5913",
      "[Fixed] Publish dialog displayed on push when repository is already published - #5936",
      "[Improved] Sanitize repository name before publishing to GitHub - #3090. Thanks @Daniel-McCarthy!",
      "[Improved] Getting a repository's status only blocks other operations when absolutely necessary - #5952",
      "[Improved] Avoid repository checks when no path is specified in \"Create Repository\" dialog - #5828. Thanks @JakeHL!",
      "[Improved] Display a more informative message on merge dialog when branch is up to date - #5890"
    ],
    "1.4.4-beta0": [],
    "1.4.3": [
      "[Added] Add \"Remove Repository\" keyboard shortcut - #5848. Thanks @say25!",
      "[Added] Add keyboard shortcut to delete a branch - #5018. Thanks @JakeHL!",
      "[Fixed] Emoji autocomplete not rendering in some situations - #5859",
      "[Fixed] Release notes text overflowing dialog box - #5854. Thanks @amarsiingh!",
      "[Improved] Support Python 3 in Desktop CLI on macOS - #5843. Thanks @munir131!",
      "[Improved] Avoid unnecessarily reloading commit history - #5470",
      "[Improved] Publish Branch dialog will publish commits when pressing Enter - #5777. Thanks @JKirkYuan!"
    ],
    "1.4.3-beta2": [
      "[Added] Added keyboard shortcut to delete a branch - #5018. Thanks @JakeHL!",
      "[Fixed] Fix release notes text overflowing dialog box - #5854. Thanks @amarsiingh!",
      "[Improved] Avoid unnecessarily reloading commit history - #5470"
    ],
    "1.4.3-beta1": [
      "[Added] Add \"Remove Repository\" keyboard shortcut - #5848. Thanks @say25!",
      "[Fixed] Fix emoji autocomplete not rendering in some situations - #5859",
      "[Fixed] Support Python 3 in Desktop CLI on macOS - #5843. Thanks @munir131!",
      "[Improved] Publish Branch dialog will publish commits when pressing Enter - #5777. Thanks @JKirkYuan!"
    ],
    "1.4.3-beta0": [],
    "1.4.2": [
      "[New] Show resolved conflicts as resolved in Changes pane - #5609",
      "[Added] Add Terminator, MATE Terminal, and Terminology shells - #5753. Thanks @joaomlneto!",
      "[Fixed] Update embedded Git to version 2.19.1 for security vulnerability fix",
      "[Fixed] Always show commit history list when History tab is clicked - #5783. Thanks @JKirkYuan!",
      "[Fixed] Stop overriding the protocol of a detected GitHub repository - #5721",
      "[Fixed] Update sign in error message - #5766. Thanks @tiagodenoronha!",
      "[Fixed] Correct overflowing T&C and License Notices dialogs - #5756. Thanks @amarsiingh!",
      "[Improved] Add default commit message for single-file commits - #5240. Thanks @lean257!",
      "[Improved] Refresh commit list faster after reverting commit via UI - #5752",
      "[Improved] Add repository path to Remove repository dialog - #5805. Thanks @NickCraver!",
      "[Improved] Display whether user entered incorrect username or email address - #5775. Thanks @tiagodenoronha!",
      "[Improved] Update Discard Changes dialog text when discarding all changes - #5744. Thanks @Daniel-McCarthy!"
    ],
    "1.4.2-beta0": [],
    "1.4.1-test2": [
      "Testing changes to how Desktop performs CI platform checks"
    ],
    "1.4.1-test1": [
      "Testing changes to how Desktop performs CI platform checks"
    ],
    "1.4.1": [
      "[Added] Support for opening repository in Cygwin terminal - #5654. Thanks @LordOfTheThunder!",
      "[Fixed] 'Compare to Branch' menu item not disabled when modal is open - #5673. Thanks @kanishk98!",
      "[Fixed] Co-author form does not show/hide for newly-added repository - #5490",
      "[Fixed] Desktop command line always suffixes `.git` to URL when starting a clone - #5529. Thanks @j-f1!",
      "[Fixed] Dialog styling issue for dark theme users on Windows - #5629. Thanks @cwongmath!",
      "[Fixed] No message shown when filter returns no results in Clone Repository view - #5637. Thanks @DanielHix!",
      "[Improved] Branch names cannot start with a '+' character - #5594. Thanks @Daniel-McCarthy!",
      "[Improved] Clone dialog re-runs filesystem check when re-focusing on Desktop - #5518. Thanks @Daniel-McCarthy!",
      "[Improved] Commit disabled when commit summary is only spaces - #5677. Thanks @Daniel-McCarthy!",
      "[Improved] Commit summary expander sometimes shown when not needed - #5700. Thanks @aryyya!",
      "[Improved] Error handling when looking for merge base of a missing ref - #5612",
      "[Improved] Warning if branch exists on remote when creating branch - #5141. Thanks @Daniel-McCarthy!"
    ],
    "1.4.1-beta1": [
      "[Added] Support for opening repository in Cygwin terminal - #5654. Thanks @LordOfTheThunder!",
      "[Fixed] 'Compare to Branch' menu item not disabled when modal is open - #5673. Thanks @kanishk98!",
      "[Fixed] No message shown when filter returns no results in Clone Repository view - #5637. Thanks @DanielHix!",
      "[Fixed] Co-author form does not show/hide for newly-added repository - #5490",
      "[Fixed] Dialog styling issue for dark theme users on Windows - #5629. Thanks @cwongmath!",
      "[Fixed] Desktop command line always suffixes `.git` to URL when starting a clone - #5529. Thanks @j-f1!",
      "[Improved] Commit summary expander sometimes shown when not needed - #5700. Thanks @aryyya!",
      "[Improved] Commit disabled when commit summary is only spaces - #5677. Thanks @Daniel-McCarthy!",
      "[Improved] Error handling when looking for merge base of a missing ref - #5612",
      "[Improved] Clone dialog re-runs filesystem check when re-focusing on Desktop - #5518. Thanks @Daniel-McCarthy!",
      "[Improved] Branch names cannot start with a '+' character - #5594. Thanks @Daniel-McCarthy!",
      "[Improved] Warning if branch exists on remote when creating branch - #5141. Thanks @Daniel-McCarthy!"
    ],
    "1.4.1-beta0": [],
    "1.4.0": [
      "[New] When an update is available for GitHub Desktop, release notes can be viewed in Desktop - #2774",
      "[New] Detect merge conflicts when comparing branches - #4588",
      "[Fixed] Avoid double checkout warning when opening a pull request in Desktop - #5375",
      "[Fixed] Error when publishing repository is now associated with the right tab - #5422. Thanks @Daniel-McCarthy!",
      "[Fixed] Disable affected menu items when on detached HEAD - #5500. Thanks @say25!",
      "[Fixed] Show border when commit description is expanded - #5506. Thanks @aryyya!",
      "[Fixed] GitLab URL which corresponds to GitHub repository of same name cloned GitHub repository - #4154",
      "[Fixed] Caret in co-author selector is hidden when dark theme enabled - #5589",
      "[Fixed] Authenticating to GitHub Enterprise fails when user has no emails defined - #5585",
      "[Improved] Avoid multiple lookups of default remote - #5399"
    ],
    "1.4.0-beta3": [
      "[New] When an update is available for GitHub Desktop, the release notes can be viewed in Desktop - #2774",
      "[New] Detect merge conflicts when comparing branches - #4588",
      "[Fixed] Avoid double checkout warning when opening a pull request in Desktop - #5375",
      "[Fixed] Error when publishing repository is now associated with the right tab - #5422. Thanks @Daniel-McCarthy!",
      "[Fixed] Disable affected menu items when on detached HEAD - #5500. Thanks @say25!",
      "[Fixed] Show border when commit description is expanded - #5506. Thanks @aryyya!",
      "[Fixed] GitLab URL which corresponds to GitHub repository of same name cloned GitHub repository - #4154",
      "[Improved] Avoid multiple lookups of default remote - #5399",
      "[Improved] Skip optional locks when checking status of repository - #5376"
    ],
    "1.4.0-beta2": [
      "[New] When an update is available for GitHub Desktop, the release notes can be viewed in Desktop - #2774",
      "[New] Detect merge conflicts when comparing branches - #4588",
      "[Fixed] Avoid double checkout warning when opening a pull request in Desktop - #5375",
      "[Fixed] Error when publishing repository is now associated with the right tab - #5422. Thanks @Daniel-McCarthy!",
      "[Fixed] Disable affected menu items when on detached HEAD - #5500. Thanks @say25!",
      "[Fixed] Show border when commit description is expanded - #5506. Thanks @aryyya!",
      "[Fixed] GitLab URL which corresponds to GitHub repository of same name cloned GitHub repository - #4154",
      "[Improved] Avoid multiple lookups of default remote - #5399",
      "[Improved] Skip optional locks when checking status of repository - #5376"
    ],
    "1.4.0-beta1": [
      "[New] When an update is available for GitHub Desktop, the release notes can be viewed in Desktop - #2774",
      "[New] Detect merge conflicts when comparing branches - #4588",
      "[Fixed] Avoid double checkout warning when opening a pull request in Desktop - #5375",
      "[Fixed] Error when publishing repository is now associated with the right tab - #5422. Thanks @Daniel-McCarthy!",
      "[Fixed] Disable affected menu items when on detached HEAD - #5500. Thanks @say25!",
      "[Fixed] Show border when commit description is expanded - #5506. Thanks @aryyya!",
      "[Fixed] GitLab URL which corresponds to GitHub repository of same name cloned GitHub repository - #4154",
      "[Improved] Avoid multiple lookups of default remote - #5399",
      "[Improved] Skip optional locks when checking status of repository - #5376"
    ],
    "1.4.0-beta0": [],
    "1.3.5": [
      "[Fixed] Disable delete button while deleting a branch - #5331",
      "[Fixed] History now avoids calling log.showSignature if set in config - #5466",
      "[Fixed] Start blocking the ability to add local bare repositories - #4293. Thanks @Daniel-McCarthy!",
      "[Fixed] Revert workaround for tooltip issue on Windows - #3362. Thanks @divayprakash!",
      "[Improved] Error message when publishing to missing organisation - #5380. Thanks @Daniel-McCarthy!",
      "[Improved] Don't hide commit details when commit description is expanded. - #5471. Thanks @aryyya!"
    ],
    "1.3.5-beta1": [
      "[Fixed] Disable delete button while deleting a branch - #5331",
      "[Fixed] History now avoids calling log.showSignature if set in config - #5466",
      "[Fixed] Start blocking the ability to add local bare repositories - #4293. Thanks @Daniel-McCarthy!",
      "[Fixed] Revert workaround for tooltip issue on Windows - #3362. Thanks @divayprakash!",
      "[Improved] Error message when publishing to missing organisation - #5380. Thanks @Daniel-McCarthy!",
      "[Improved] Don't hide commit details when commit summary description is expanded. - #5471. Thanks @aryyya!"
    ],
    "1.3.5-beta0": [],
    "1.3.4": [
      "[Improved] Cloning message uses remote repo name not file destination - #5413. Thanks @lisavogtsf!",
      "[Improved] Support VSCode user scope installation - #5281. Thanks @saschanaz!"
    ],
    "1.3.4-beta1": [
      "[Improved] Cloning message uses remote repo name not file destination - #5413. Thanks @lisavogtsf!",
      "[Improved] Support VSCode user scope installation - #5281. Thanks @saschanaz!"
    ],
    "1.3.4-beta0": [],
    "1.3.3": [
      "[Fixed] Maximize and restore app on Windows does not fill available space - #5033",
      "[Fixed] 'Clone repository' menu item label is obscured on Windows - #5348. Thanks @Daniel-McCarthy!",
      "[Fixed] User can toggle files when commit is in progress - #5341. Thanks @masungwon!",
      "[Improved] Repository indicator background work - #5317 #5326 #5363 #5241 #5320"
    ],
    "1.3.3-beta1": [
      "[Fixed] Maximize and restore app on Windows does not fill available space - #5033",
      "[Fixed] 'Clone repository' menu item label is obscured on Windows - #5348. Thanks @Daniel-McCarthy!",
      "[Fixed] User can toggle files when commit is in progress - #5341. Thanks @masungwon!",
      "[Improved] Repository indicator background work - #5317 #5326 #5363 #5241 #5320"
    ],
    "1.3.3-test6": ["Testing infrastructure changes"],
    "1.3.3-test5": ["Testing the new CircleCI config changes"],
    "1.3.3-test4": ["Testing the new CircleCI config changes"],
    "1.3.3-test3": ["Testing the new CircleCI config changes"],
    "1.3.3-test2": ["Testing the new CircleCI config changes"],
    "1.3.3-test1": ["Testing the new CircleCI config changes"],
    "1.3.2": [
      "[Fixed] Bugfix for background checks not being aware of missing repositories - #5282",
      "[Fixed] Check the local state of a repository before performing Git operations - #5289",
      "[Fixed] Switch to history view for default branch when deleting current branch during a compare - #5256",
      "[Fixed] Handle missing .git directory inside a tracked repository - #5291"
    ],
    "1.3.2-beta1": [
      "[Fixed] Bugfix for background checks not being aware of missing repositories - #5282",
      "[Fixed] Check the local state of a repository before performing Git operations - #5289",
      "[Fixed] Switch to history view for default branch when deleting current branch during a compare - #5256",
      "[Fixed] Handle missing .git directory inside a tracked repository - #5291"
    ],
    "1.3.1": [
      "[Fixed] Background Git operations on missing repositories are not handled as expected - #5282"
    ],
    "1.3.1-beta1": [
      "[Fixed] Background Git operations on missing repositories are not handled as expected - #5282"
    ],
    "1.3.1-beta0": [
      "[New] Notification displayed in History tab when the base branch moves ahead of the current branch - #4768",
      "[New] Repository list displays uncommitted changes indicator and ahead/behind information - #2259 #5095",
      "[Added] Option to move repository to trash when removing from app - #2108. Thanks @say25!",
      "[Added] Syntax highlighting for PowerShell files - #5081. Thanks @say25!",
      "[Fixed] \"Discard Changes\" context menu discards correct file when entry is not part of selected group - #4788",
      "[Fixed] Display local path of selected repository as tooltip - #4922. Thanks @yongdamsh!",
      "[Fixed] Display root directory name when repository is located at drive root - #4924",
      "[Fixed] Handle legacy macOS right click gesture - #4942",
      "[Fixed] History omits latest commit from list - #5243",
      "[Fixed] Markdown header elements hard to read in dark mode - #5133. Thanks @agisilaos!",
      "[Fixed] Only perform ahead/behind comparisons when branch selector is open - #5142",
      "[Fixed] Relax checks for merge commits for GitHub Enterprise repositories - #4329",
      "[Fixed] Render clickable link in \"squash and merge\" commit message - #5203. Thanks @1pete!",
      "[Fixed] Return key disabled when no matches found in Compare branch list - #4458",
      "[Fixed] Selected commit not remembered when switching between History and Changes tabs - #4985",
      "[Fixed] Selected commit when comparing is reset to latest when Desktop regains focus - #5069",
      "[Fixed] Support default branch detection for non-GitHub repositories - #4937",
      "[Improved] Change primary button color to blue for dark theme - #5074",
      "[Improved] Diff gutter elements should be considered button elements when interacting - #5158",
      "[Improved] Status parsing significantly more performant when handling thousands of changed files - #2449 #5186"
    ],
    "1.3.0": [
      "[New] Notification displayed in History tab when the base branch moves ahead of the current branch - #4768",
      "[New] Repository list displays uncommitted changes indicator and ahead/behind information - #2259 #5095",
      "[Added] Option to move repository to trash when removing from app - #2108. Thanks @say25!",
      "[Added] Syntax highlighting for PowerShell files - #5081. Thanks @say25!",
      "[Fixed] \"Discard Changes\" context menu discards correct file when entry is not part of selected group - #4788",
      "[Fixed] Display local path of selected repository as tooltip - #4922. Thanks @yongdamsh!",
      "[Fixed] Display root directory name when repository is located at drive root - #4924",
      "[Fixed] Handle legacy macOS right click gesture - #4942",
      "[Fixed] History omits latest commit from list - #5243",
      "[Fixed] Markdown header elements hard to read in dark mode - #5133. Thanks @agisilaos!",
      "[Fixed] Only perform ahead/behind comparisons when branch selector is open - #5142",
      "[Fixed] Relax checks for merge commits for GitHub Enterprise repositories - #4329",
      "[Fixed] Render clickable link in \"squash and merge\" commit message - #5203. Thanks @1pete!",
      "[Fixed] Return key disabled when no matches found in Compare branch list - #4458",
      "[Fixed] Selected commit not remembered when switching between History and Changes tabs - #4985",
      "[Fixed] Selected commit when comparing is reset to latest when Desktop regains focus - #5069",
      "[Fixed] Support default branch detection for non-GitHub repositories - #4937",
      "[Improved] Change primary button color to blue for dark theme - #5074",
      "[Improved] Diff gutter elements should be considered button elements when interacting - #5158",
      "[Improved] Status parsing significantly more performant when handling thousands of changed files - #2449 #5186"
    ],
    "1.3.0-beta7": [],
    "1.3.0-beta6": [],
    "1.3.0-beta5": [
      "[Fixed] Ensure commit message is cleared after successful commit - #4046",
      "[Fixed] History omits latest commit from list - #5243"
    ],
    "1.3.0-beta4": [
      "[Fixed] Only perform ahead/behind comparisons when branch selector is open - #5142",
      "[Fixed] Render clickable link in \"squash and merge\" commit message - #5203. Thanks @1pete!",
      "[Fixed] Selected commit not remembered when switching between History and Changes tabs - #4985",
      "[Fixed] Selected commit when comparing is reset to latest when Desktop regains focus - #5069"
    ],
    "1.3.0-beta3": [
      "[Fixed] \"Discard Changes\" context menu discards correct file when entry is not part of selected group - #4788",
      "[Fixed] Return key disabled when no matches found in Compare branch list - #4458",
      "[Improved] Status parsing significantly more performant when handling thousands of changed files - #2449 #5186"
    ],
    "1.3.0-beta2": [
      "[Added] Option to move repository to trash when removing from app - #2108. Thanks @say25!",
      "[Fixed] Markdown header elements hard to read in dark mode - #5133. Thanks @agisilaos!",
      "[Improved] Diff gutter elements should be considered button elements when interacting - #5158"
    ],
    "1.2.7-test3": ["Test deployment for electron version bump."],
    "1.3.0-beta1": [
      "[New] Notification displayed in History tab when the base branch moves ahead of the current branch - #4768",
      "[New] Repository list displays uncommitted changes count and ahead/behind information - #2259",
      "[Added] Syntax highlighting for PowerShell files- #5081. Thanks @say25!",
      "[Fixed] Display something when repository is located at drive root - #4924",
      "[Fixed] Relax checks for merge commits for GitHub Enterprise repositories - #4329",
      "[Fixed] Display local path of selected repository as tooltip - #4922. Thanks @yongdamsh!",
      "[Fixed] Support default branch detection for non-GitHub repositories - #4937",
      "[Fixed] Handle legacy macOS right click gesture - #4942",
      "[Improved] Repository list badge style tweaks and tweaks for dark theme - #5095",
      "[Improved] Change primary button color to blue for dark theme - #5074"
    ],
    "1.2.7-test2": ["Test deployment for electron version bump."],
    "1.2.7-test1": ["Sanity check deployment for refactored scripts"],
    "1.2.7-beta0": [
      "[Fixed] Visual indicator for upcoming feature should not be shown - #5026"
    ],
    "1.2.6": [
      "[Fixed] Visual indicator for upcoming feature should not be shown - #5026"
    ],
    "1.2.6-beta0": [
      "[Fixed] Feature flag for upcoming feature not applied correctly - #5024"
    ],
    "1.2.5": [
      "[Fixed] Feature flag for upcoming feature not applied correctly - #5024"
    ],
    "1.2.4": [
      "[New] Dark Theme preview - #4849",
      "[Added] Syntax highlighting for Cake files - #4935. Thanks @say25!",
      "[Added] WebStorm support for macOS - #4841. Thanks @mrsimonfletcher!",
      "[Fixed] Compare tab appends older commits when scrolling to bottom of list - #4964",
      "[Fixed] Remove temporary directory after Git LFS operation completes - #4414",
      "[Fixed] Unable to compare when two branches exist - #4947 #4730",
      "[Fixed] Unhandled errors when refreshing pull requests fails - #4844 #4866",
      "[Improved] Remove context menu needs to hint if a dialog will be shown - #4975",
      "[Improved] Upgrade embedded Git LFS - #4602 #4745",
      "[Improved] Update banner message clarifies that only Desktop needs to be restarted - #4891. Thanks @KennethSweezy!",
      "[Improved] Discard Changes context menu entry should contain ellipses when user needs to confirm - #4846. Thanks @yongdamsh!",
      "[Improved] Initializing syntax highlighting components - #4764",
      "[Improved] Only show overflow shadow when description overflows - #4898",
      "[Improved] Changes tab displays number of changed files instead of dot - #4772. Thanks @yongdamsh!"
    ],
    "1.2.4-beta5": [],
    "1.2.4-beta4": [
      "[Fixed] Compare tab appends older commits when scrolling to bottom of list - #4964",
      "[Fixed] Remove temporary directory after Git LFS operation completes - #4414",
      "[Improved] Remove context menu needs to hint if a dialog will be shown - #4975",
      "[Improved] Upgrade embedded Git LFS - #4602 #4745"
    ],
    "1.2.4-test1": [
      "Confirming latest Git LFS version addresses reported issues"
    ],
    "1.2.4-beta3": [
      "[Added] WebStorm support for macOS - #4841. Thanks @mrsimonfletcher!",
      "[Improved] Update banner message clarifies that only Desktop needs to be restarted - #4891. Thanks @KennethSweezy!"
    ],
    "1.2.4-beta2": [],
    "1.2.4-beta1": [
      "[New] Dark Theme preview - #4849",
      "[Added] Syntax highlighting for Cake files - #4935. Thanks @say25!",
      "[Fixed] Unable to compare when two branches exist - #4947 #4730",
      "[Fixed] Unhandled errors when refreshing pull requests fails - #4844 #4866",
      "[Improved] Discard Changes context menu entry should contain ellipses when user needs to confirm - #4846. Thanks @yongdamsh!",
      "[Improved] Initializing syntax highlighting components - #4764",
      "[Improved] Only show overflow shadow when description overflows - #4898",
      "[Improved] Changes tab displays number of changed files instead of dot - #4772. Thanks @yongdamsh!"
    ],
    "1.2.3": [
      "[Fixed] No autocomplete when searching for co-authors - #4847",
      "[Fixed] Error when checking out a PR from a fork - #4842"
    ],
    "1.2.3-beta1": [
      "[Fixed] No autocomplete when searching for co-authors - #4847",
      "[Fixed] Error when checking out a PR from a fork - #4842"
    ],
    "1.2.3-test1": [
      "Confirming switch from uglify-es to babel-minify addresses minification issue - #4871"
    ],
    "1.2.2": [
      "[Fixed] Make cURL/schannel default to using the Windows certificate store - #4817",
      "[Fixed] Restore text selection highlighting in diffs - #4818"
    ],
    "1.2.2-beta1": [
      "[Fixed] Make cURL/schannel default to using the Windows certificate store - #4817",
      "[Fixed] Text selection highlighting in diffs is back - #4818"
    ],
    "1.2.1": [
      "[Added] Brackets support for macOS - #4608. Thanks @3raxton!",
      "[Added] Pull request number and author are included in fuzzy-find filtering - #4653. Thanks @damaneice!",
      "[Fixed] Decreased the max line length limit - #3740. Thanks @sagaragarwal94!",
      "[Fixed] Updated embedded Git to 2.17.1 to address upstream security issue - #4791",
      "[Improved] Display the difference in file size of an image in the diff view - #4380. Thanks @ggajos!"
    ],
    "1.2.1-test1": ["Upgraded embedded Git to 2.17.0"],
    "1.2.1-beta1": [
      "[Added] Brackets support for macOS - #4608. Thanks @3raxton!",
      "[Added] Pull request number and author are included in fuzzy-find filtering - #4653. Thanks @damaneice!",
      "[Fixed] Decreased the max line length limit - #3740. Thanks @sagaragarwal94!",
      "[Fixed] Updated embedded Git to 2.17.1 to address upstream security issue - #4791",
      "[Improved] Display the difference in file size of an image in the diff view - #4380. Thanks @ggajos!"
    ],
    "1.2.1-beta0": [],
    "1.1.2-test6": ["Testing the Webpack v4 output from the project"],
    "1.2.0": [
      "[New] History now has ability to compare to another branch and merge outstanding commits",
      "[New] Support for selecting more than one file in the changes list - #1712. Thanks @icosamuel!",
      "[New] Render bitmap images in diffs - #4367. Thanks @MagicMarvMan!",
      "[Added] Add PowerShell Core support for Windows and macOS - #3791. Thanks @saschanaz!",
      "[Added] Add MacVim support for macOS - #4532. Thanks @johnelliott!",
      "[Added] Syntax highlighting for JavaServer Pages (JSP) - #4470. Thanks @damaneice!",
      "[Added] Syntax highlighting for Haxe files - #4445. Thanks @Gama11!",
      "[Added] Syntax highlighting for R files - #4455. Thanks @say25!",
      "[Fixed] 'Open in Shell' on Linux ensures Git is on PATH - #4619. Thanks @ziggy42!",
      "[Fixed] Pressing 'Enter' on filtered Pull Request does not checkout - #4673",
      "[Fixed] Alert icon shrinks in rename dialog when branch name is long - #4566",
      "[Fixed] 'Open in Desktop' performs fetch to ensure branch exists before checkout - #3006",
      "[Fixed] 'Open in Default Program' on Windows changes the window title - #4446",
      "[Fixed] Skip fast-forwarding when there are many eligible local branches - #4392",
      "[Fixed] Image diffs not working for files with upper-case file extension - #4466",
      "[Fixed] Syntax highlighting not working for files with upper-case file extension - #4462. Thanks @say25!",
      "[Fixed] Error when creating Git LFS progress causes clone to fail - #4307. Thanks @MagicMarvMan!",
      "[Fixed] 'Open File in External Editor' always opens a new instance - #4381",
      "[Fixed] 'Select All' shortcut now works for changes list - #3821",
      "[Improved] Automatically add valid repository when using command line interface - #4513. Thanks @ggajos!",
      "[Improved] Always fast-forward the default branch - #4506",
      "[Improved] Warn when trying to rename a published branch - #4035. Thanks @agisilaos!",
      "[Improved] Added context menu for files in commit history - #2845. Thanks @crea7or",
      "[Improved] Discarding all changes always prompts for confirmation - #4459",
      "[Improved] Getting list of changed files is now more efficient when dealing with thousands of files - #4443",
      "[Improved] Checking out a Pull Request may skip unnecessary fetch - #4068. Thanks @agisilaos!",
      "[Improved] Commit summary now has a hint to indicate why committing is disabled - #4429.",
      "[Improved] Pull request status text now matches format on GitHub - #3521",
      "[Improved] Add escape hatch to disable hardware acceleration when launching - #3921"
    ],
    "1.1.2-beta7": [],
    "1.1.2-beta6": [
      "[Added] Add MacVim support for macOS - #4532. Thanks @johnelliott!",
      "[Fixed] Open in Shell on Linux ensures Git is available on the user's PATH - #4619. Thanks @ziggy42!",
      "[Fixed] Keyboard focus issues when navigating Pull Request list - #4673",
      "[Improved] Automatically add valid repository when using command line interface - #4513. Thanks @ggajos!"
    ],
    "1.1.2-test5": ["Actually upgrading fs-extra to v6 in the app"],
    "1.1.2-test4": ["Upgrading fs-extra to v6"],
    "1.1.2-beta5": [
      "[Added] Syntax highlighting for JavaServer Pages (JSP) - #4470. Thanks @damaneice!",
      "[Fixed] Prevent icon from shrinking in rename dialog - #4566"
    ],
    "1.1.2-beta4": [
      "[New] New Compare tab allowing visualization of the relationship between branches",
      "[New] Support for selecting more than one file in the changes list - #1712. Thanks @icosamuel!",
      "[Fixed] 'Select All' shortcut now works for changes list - #3821",
      "[Improved] Always fast-forward the default branch - #4506",
      "[Improved] Warn when trying to rename a published branch - #4035. Thanks @agisilaos!",
      "[Improved] Added context menu for files in commit history - #2845. Thanks @crea7or",
      "[Improved] Discarding all changes always prompts for confirmation - #4459"
    ],
    "1.1.2-beta3": [
      "[Added] Syntax highlighting for Haxe files - #4445. Thanks @Gama11!",
      "[Added] Syntax highlighting for R files - #4455. Thanks @say25!",
      "[Fixed] Fetch to ensure \"Open in Desktop\" has a branch to checkout - #3006",
      "[Fixed] Handle the click event when opening a binary file - #4446",
      "[Fixed] Skip fast-forwarding when there are a lot of eligible local branches - #4392",
      "[Fixed] Image diffs not working for files with upper-case file extension - #4466",
      "[Fixed] Syntax highlighting not working for files with upper-case file extension - #4462. Thanks @say25!",
      "[Improved] Getting list of changed files is now more efficient when dealing with thousands of files - #4443",
      "[Improved] Checking out a Pull Request may skip unnecessary fetch - #4068. Thanks @agisilaos!",
      "[Improved] Commit summary now has a hint to indicate why committing is disabled - #4429."
    ],
    "1.1.2-test3": ["[New] Comparison Branch demo build"],
    "1.1.2-test2": [
      "Refactoring the diff internals to potentially land some SVG improvements"
    ],
    "1.1.2-test1": [
      "Refactoring the diff internals to potentially land some SVG improvements"
    ],
    "1.1.2-beta2": [
      "[New] Render bitmap images in diffs - #4367. Thanks @MagicMarvMan!",
      "[New] Add PowerShell Core support for Windows and macOS - #3791. Thanks @saschanaz!",
      "[Fixed] Error when creating Git LFS progress causes clone to fail - #4307. Thanks @MagicMarvMan!",
      "[Fixed] 'Open File in External Editor' does not use existing window - #4381",
      "[Fixed] Always ask for confirmation when discarding all changes - #4423",
      "[Improved] Pull request status text now matches format on GitHub - #3521",
      "[Improved] Add escape hatch to disable hardware acceleration when launching - #3921"
    ],
    "1.1.2-beta1": [],
    "1.1.1": [
      "[New] Render WebP images in diffs - #4164. Thanks @agisilaos!",
      "[Fixed] Edit context menus in commit form input elements - #3886",
      "[Fixed] Escape behavior for Pull Request list does not match Branch List - #3597",
      "[Fixed] Keep caret position after inserting completion for emoji/mention - #3835. Thanks @CarlRosell!",
      "[Fixed] Handle error events when watching files used to get Git LFS output - #4117",
      "[Fixed] Potential race condition when opening a fork pull request - #4149",
      "[Fixed] Show placeholder image when no pull requests found - #3973",
      "[Fixed] Disable commit summary and description inputs while commit in progress - #3893. Thanks @crea7or!",
      "[Fixed] Ensure pull request cache is cleared after last pull request merged - #4122",
      "[Fixed] Focus two-factor authentication dialog on input - #4220. Thanks @WaleedAshraf!",
      "[Fixed] Branches button no longer disabled while on an unborn branch - #4236. Thanks @agisilaos!",
      "[Fixed] Delete gitignore file when all entries cleared in Repository Settings - #1896",
      "[Fixed] Add visual indicator that a folder can be dropped on Desktop - #4004. Thanks @agisilaos!",
      "[Fixed] Attempt to focus the application window on macOS after signing in via the browser - #4126",
      "[Fixed] Refresh issues when user manually fetches - #4076",
      "[Improved] Add `Discard All Changes...` to context menu on changed file list - #4197. Thanks @xamm!",
      "[Improved] Improve contrast for button labels in app toolbar - #4219",
      "[Improved] Speed up check for submodules when discarding - #4186. Thanks @kmscode!",
      "[Improved] Make the keychain known issue more clear within Desktop - #4125",
      "[Improved] Continue past the 'diff too large' message and view the diff - #4050",
      "[Improved] Repository association might not have expected prefix - #4090. Thanks @mathieudutour!",
      "[Improved] Add message to gitignore dialog when not on default branch - #3720",
      "[Improved] Hide Desktop-specific forks in Branch List - #4127",
      "[Improved] Disregard accidental whitespace when cloning a repository by URL - #4216",
      "[Improved] Show alert icon in repository list when repository not found on disk - #4254. Thanks @gingerbeardman!",
      "[Improved] Repository list now closes after removing last repository - #4269. Thanks @agisilaos!",
      "[Improved] Move forget password link after the password dialog to match expected tab order - #4283. Thanks @iamnapo!",
      "[Improved] More descriptive text in repository toolbar button when no repositories are tracked - #4268. Thanks @agisilaos!",
      "[Improved] Context menu in Changes tab now supports opening file in your preferred editor - #4030"
    ],
    "1.1.1-beta4": [
      "[Improved] Context menu in Changes tab now supports opening file in your preferred editor - #4030"
    ],
    "1.1.1-beta3": [],
    "1.1.1-beta2": [
      "[New] Render WebP images in diffs - #4164. Thanks @agisilaos!",
      "[Fixed] Edit context menus in commit form input elements - #3886",
      "[Fixed] Escape behavior should match that of Branch List - #3972",
      "[Fixed] Keep caret position after inserting completion - #3835. Thanks @CarlRosell!",
      "[Fixed] Handle error events when watching files used to get Git LFS output - #4117",
      "[Fixed] Potential race condition when opening a fork pull request - #4149",
      "[Fixed] Show placeholder image when no pull requests found - #3973",
      "[Fixed] Disable input fields summary and description while commit in progress - #3893. Thanks @crea7or!",
      "[Fixed] Ensure pull request cache is cleared after last pull request merged - #4122",
      "[Fixed] Focus two-factor authentication dialog on input - #4220. Thanks @WaleedAshraf!",
      "[Fixed] Branches button no longer disabled while on an unborn branch - #4236. Thanks @agisilaos!",
      "[Fixed] Delete gitignore file when entries cleared in Repository Settings - #1896",
      "[Fixed] Add visual indicator that a folder can be dropped on Desktop - #4004. Thanks @agisilaos!",
      "[Improved] Add `Discard All Changes...` to context menu on changed file list - #4197. Thanks @xamm!",
      "[Improved] Improve contrast for button labels in app toolbar - #4219",
      "[Improved] Speed up check for submodules when discarding - #4186. Thanks @kmscode!",
      "[Improved] Make the keychain known issue more clear within Desktop - #4125",
      "[Improved] Continue past the 'diff too large' message and view the diff - #4050",
      "[Improved] Repository association might not have expected prefix - #4090. Thanks @mathieudutour!",
      "[Improved] Add message to gitignore dialog when not on default branch - #3720",
      "[Improved] Hide Desktop-specific forks in Branch List - #4127",
      "[Improved] Disregard accidental whitespace when cloning a repository by URL - #4216",
      "[Improved] Show alert icon in repository list when repository not found on disk - #4254. Thanks @gingerbeardman!",
      "[Improved] Repository list now closes after removing last repository - #4269. Thanks @agisilaos!",
      "[Improved] Move forget password link to after the password dialog to maintain expected tab order - #4283. Thanks @iamnapo!",
      "[Improved] More descriptive text in repository toolbar button when no repositories are tracked - #4268. Thanks @agisilaos!"
    ],
    "1.1.1-test2": ["[Improved] Electron 1.8.3 upgrade (again)"],
    "1.1.1-test1": [
      "[Improved] Forcing a focus on the window after the OAuth dance is done"
    ],
    "1.1.1-beta1": [],
    "1.1.0": [
      "[New] Check out pull requests from collaborators or forks from within Desktop",
      "[New] View the commit status of the branch when it has an open pull request",
      "[Added] Add RubyMine support for macOS - #3883. Thanks @gssbzn!",
      "[Added] Add TextMate support for macOS - #3910. Thanks @caiofbpa!",
      "[Added] Syntax highlighting for Elixir files - #3774. Thanks @joaovitoras!",
      "[Fixed] Update layout of branch blankslate image - #4011",
      "[Fixed] Expanded avatar stack in commit summary gets cut off - #3884",
      "[Fixed] Clear repository filter when switching tabs - #3787. Thanks @reyronald!",
      "[Fixed] Avoid crash when unable to launch shell - #3954",
      "[Fixed] Ensure renames are detected when viewing commit diffs - #3673",
      "[Fixed] Fetch default remote if it differs from the current - #4056",
      "[Fixed] Handle Git errors when .gitmodules are malformed - #3912",
      "[Fixed] Handle error when \"where\" is not on PATH - #3882 #3825",
      "[Fixed] Ignore action assumes CRLF when core.autocrlf is unset - #3514",
      "[Fixed] Prevent duplicate entries in co-author autocomplete list - #3887",
      "[Fixed] Renames not detected when viewing commit diffs - #3673",
      "[Fixed] Support legacy usernames as co-authors - #3897",
      "[Improved] Update branch button text from \"New\" to \"New Branch\" - #4032",
      "[Improved] Add fuzzy search in the repository, branch, PR, and clone FilterLists - #911. Thanks @j-f1!",
      "[Improved] Tidy up commit summary and description layout in commit list - #3922. Thanks @willnode!",
      "[Improved] Use smaller default size when rendering Gravatar avatars - #3911",
      "[Improved] Show fetch progress when initializing remote for fork - #3953",
      "[Improved] Remove references to Hubot from the user setup page - #4015. Thanks @j-f1!",
      "[Improved] Error handling around ENOENT - #3954",
      "[Improved] Clear repository filter text when switching tabs - #3787. Thanks @reyronald!",
      "[Improved] Allow window to accept single click on focus - #3843",
      "[Improved] Disable drag-and-drop interaction when a popup is in the foreground - #3996"
    ],
    "1.1.0-beta3": [
      "[Fixed] Fetch default remote if it differs from the current - #4056"
    ],
    "1.1.0-beta2": [
      "[Improved] Update embedded Git to improve error handling when using stdin - #4058"
    ],
    "1.1.0-beta1": [
      "[Improved] Add 'Branch' to 'New' branch button - #4032",
      "[Improved] Remove references to Hubot from the user setup page - #4015. Thanks @j-f1!"
    ],
    "1.0.14-beta5": [
      "[Fixed] Improve detection of pull requests associated with current branch - #3991",
      "[Fixed] Disable drag-and-drop interaction when a popup is in the foreground - #3996",
      "[Fixed] Branch blank slate image out of position - #4011"
    ],
    "1.0.14-beta4": [
      "[New] Syntax highlighting for Elixir files - #3774. Thanks @joaovitoras!",
      "[Fixed] Crash when unable to launch shell - #3954",
      "[Fixed] Support legacy usernames as co-authors - #3897",
      "[Improved] Enable fuzzy search in the repository, branch, PR, and clone FilterLists - #911. Thanks @j-f1!",
      "[Improved] Tidy up commit summary and description layout in commit list - #3922. Thanks @willnode!"
    ],
    "1.0.14-test1": ["[Improved] Electron 1.8.2 upgrade"],
    "1.0.14-beta3": [
      "[Added] Add TextMate support for macOS - #3910. Thanks @caiofbpa!",
      "[Fixed] Handle Git errors when .gitmodules are malformed - #3912",
      "[Fixed] Clear repository filter when switching tabs - #3787. Thanks @reyronald!",
      "[Fixed] Prevent duplicate entries in co-author autocomplete list - #3887",
      "[Improved] Show progress when initializing remote for fork - #3953"
    ],
    "1.0.14-beta2": [
      "[Added] Add RubyMine support for macOS - #3883. Thanks @gssbzn!",
      "[Fixed] Allow window to accept single click on focus - #3843",
      "[Fixed] Expanded avatar list hidden behind commit details - #3884",
      "[Fixed] Renames not detected when viewing commit diffs - #3673",
      "[Fixed] Ignore action assumes CRLF when core.autocrlf is unset - #3514",
      "[Improved] Use smaller default size when rendering Gravatar avatars - #3911"
    ],
    "1.0.14-beta1": ["[New] Commit together with co-authors - #3879"],
    "1.0.13": [
      "[New] Commit together with co-authors - #3879",
      "[New] PhpStorm is now a supported external editor on macOS - #3749. Thanks @hubgit!",
      "[Improved] Update embedded Git to 2.16.1 - #3617 #3828 #3871",
      "[Improved] Blank slate view is now more responsive when zoomed - #3777",
      "[Improved] Documentation fix for Open in Shell resource - #3799. Thanks @saschanaz!",
      "[Improved] Improved error handling for Linux - #3732",
      "[Improved] Allow links in unexpanded summary to be clickable - #3719. Thanks @koenpunt!",
      "[Fixed] Update Electron to 1.7.11 to address security issue - #3846",
      "[Fixed] Allow double dashes in branch name - #3599. Thanks @JQuinnie!",
      "[Fixed] Sort the organization list - #3657. Thanks @j-f1!",
      "[Fixed] Check out PRs from a fork - #3395",
      "[Fixed] Confirm deleting branch when it has an open PR - #3615",
      "[Fixed] Defer user/email validation in Preferences - #3722",
      "[Fixed] Checkout progress did not include branch name - #3780",
      "[Fixed] Don't block branch switching when in detached HEAD - #3807",
      "[Fixed] Handle discarding submodule changes properly - #3647",
      "[Fixed] Show tooltip with additional info about the build status - #3134",
      "[Fixed] Update placeholders to support Linux distributions - #3150",
      "[Fixed] Refresh local commit list when switching tabs - #3698"
    ],
    "1.0.13-test1": [
      "[Improved] Update embedded Git to 2.16.1 - #3617 #3828 #3871",
      "[Fixed] Update Electron to 1.7.11 to address security issue - #3846",
      "[Fixed] Allows double dashes in branch name - #3599. Thanks @JQuinnie!",
      "[Fixed] Pull Request store may not have status defined - #3869",
      "[Fixed] Render the Pull Request badge when no commit statuses found - #3608"
    ],
    "1.0.13-beta1": [
      "[New] PhpStorm is now a supported external editor on macOS - #3749. Thanks @hubgit!",
      "[Improved] Blank slate view is now more responsive when zoomed - #3777",
      "[Improved] Documentation fix for Open in Shell resource - #3799. Thanks @saschanaz!",
      "[Improved] Improved error handling for Linux - #3732",
      "[Improved] Allow links in unexpanded summary to be clickable - #3719. Thanks @koenpunt!",
      "[Fixed] Sort the organization list - #3657. Thanks @j-f1!",
      "[Fixed] Check out PRs from a fork - #3395",
      "[Fixed] Confirm deleting branch when it has an open PR - #3615",
      "[Fixed] Defer user/email validation in Preferences - #3722",
      "[Fixed] Checkout progress did not include branch name - #3780",
      "[Fixed] Don't block branch switching when in detached HEAD - #3807",
      "[Fixed] Handle discarding submodule changes properly - #3647",
      "[Fixed] Show tooltip with additional info about the build status - #3134",
      "[Fixed] Update placeholders to support Linux distributions - #3150",
      "[Fixed] Refresh local commit list when switching tabs - #3698"
    ],
    "1.0.12": [
      "[New] Syntax highlighting for Rust files - #3666. Thanks @subnomo!",
      "[New] Syntax highlighting for Clojure cljc, cljs, and edn files - #3610. Thanks @mtkp!",
      "[Improved] Prevent creating a branch in the middle of a merge - #3733",
      "[Improved] Truncate long repo names in panes and modals to fit into a single line - #3598. Thanks @http-request!",
      "[Improved] Keyboard navigation support in pull request list - #3607",
      "[Fixed] Inconsistent caret behavior in text boxes when using certain keyboard layouts - #3354",
      "[Fixed] Only render the organizations list when it has orgs - #1414",
      "[Fixed] Checkout now handles situations where a ref exists on multiple remotes - #3281",
      "[Fixed] Retain accounts on desktop when losing connectivity - #3641",
      "[Fixed] Missing argument in FullScreenInfo that could prevent app from launching - #3727. Thanks @OiYouYeahYou!"
    ],
    "1.0.12-beta1": [
      "[New] Syntax highlighting for Rust files - #3666. Thanks @subnomo!",
      "[New] Syntax highlighting for Clojure cljc, cljs, and edn files - #3610. Thanks @mtkp!",
      "[Improved] Prevent creating a branch in the middle of a merge - #3733",
      "[Improved] Truncate long repo names in panes and modals to fit into a single line - #3598. Thanks @http-request!",
      "[Improved] Keyboard navigation support in pull request list - #3607",
      "[Fixed] Inconsistent caret behavior in text boxes when using certain keyboard layouts - #3354",
      "[Fixed] Only render the organizations list when it has orgs - #1414",
      "[Fixed] Checkout now handles situations where a ref exists on multiple remotes - #3281",
      "[Fixed] Retain accounts on desktop when losing connectivity - #3641",
      "[Fixed] Missing argument in FullScreenInfo that could prevent app from launching - #3727. Thanks @OiYouYeahYou!"
    ],
    "1.0.12-beta0": [
      "[New] Highlight substring matches in the \"Branches\" and \"Repositories\" list when filtering - #910. Thanks @JordanMussi!",
      "[New] Add preview for ico files - #3531. Thanks @serhiivinichuk!",
      "[New] Fallback to Gravatar for loading avatars - #821",
      "[New] Provide syntax highlighting for Visual Studio project files - #3552. Thanks @saul!",
      "[New] Provide syntax highlighting for F# fsx and fsi files - #3544. Thanks @saul!",
      "[New] Provide syntax highlighting for Kotlin files - #3555. Thanks @ziggy42!",
      "[New] Provide syntax highlighting for Clojure - #3523. Thanks @mtkp!",
      "[Improved] Toggle the \"Repository List\" from the menu - #2638. Thanks @JordanMussi!",
      "[Improved] Prevent saving of disallowed character strings for your name and email  - #3204",
      "[Improved] Error messages now appear at the top of the \"Create a New Repository\" dialog - #3571. Thanks @http-request!",
      "[Improved] \"Repository List\" header is now \"Github.com\" for consistency - #3567. Thanks @iFun!",
      "[Improved] Rename the \"Install Update\" button to \"Quit and Install Update\" - #3494. Thanks @say25!",
      "[Fixed] Fix ordering of commit history when your branch and tracking branch have both changed  - #2737",
      "[Fixed] Prevent creating a branch that starts with a period - #3013. Thanks @JordanMussi!",
      "[Fixed] Branch names are properly encoded when creating a pull request - #3509",
      "[Fixed] Re-enable all the menu items after closing a popup - #3533",
      "[Fixed] Removes option to delete remote branch after it's been deleted - #2964. Thanks @JordanMussi!",
      "[Fixed] Windows: Detects available editors and shells now works even when the group policy blocks write registry access - #3105 #3405",
      "[Fixed] Windows: Menu items are no longer truncated - #3547",
      "[Fixed] Windows: Prevent disabled menu items from being accessed - #3391 #1521",
      "[Fixed] Preserve the selected pull request when a manual fetch is done - #3524",
      "[Fixed] Update pull request badge after switching branches or pull requests - #3454",
      "[Fixed] Restore keyboard arrow navigation for pull request list - #3499"
    ],
    "1.0.11": [
      "[New] Highlight substring matches in the \"Branches\" and \"Repositories\" list when filtering - #910. Thanks @JordanMussi!",
      "[New] Add preview for ico files - #3531. Thanks @serhiivinichuk!",
      "[New] Fallback to Gravatar for loading avatars - #821",
      "[New] Provide syntax highlighting for Visual Studio project files - #3552. Thanks @saul!",
      "[New] Provide syntax highlighting for F# fsx and fsi files - #3544. Thanks @saul!",
      "[New] Provide syntax highlighting for Kotlin files - #3555. Thanks @ziggy42!",
      "[New] Provide syntax highlighting for Clojure - #3523. Thanks @mtkp!",
      "[Improved] Toggle the \"Repository List\" from the menu - #2638. Thanks @JordanMussi!",
      "[Improved] Prevent saving of disallowed character strings for your name and email  - #3204",
      "[Improved] Error messages now appear at the top of the \"Create a New Repository\" dialog - #3571. Thanks @http-request!",
      "[Improved] \"Repository List\" header is now \"Github.com\" for consistency - #3567. Thanks @iFun!",
      "[Improved] Rename the \"Install Update\" button to \"Quit and Install Update\" - #3494. Thanks @say25!",
      "[Fixed] Fix ordering of commit history when your branch and tracking branch have both changed  - #2737",
      "[Fixed] Prevent creating a branch that starts with a period - #3013. Thanks @JordanMussi!",
      "[Fixed] Branch names are properly encoded when creating a pull request - #3509",
      "[Fixed] Re-enable all the menu items after closing a popup - #3533",
      "[Fixed] Removes option to delete remote branch after it's been deleted - #2964. Thanks @JordanMussi!",
      "[Fixed] Windows: Detects available editors and shells now works even when the group policy blocks write registry access - #3105 #3405",
      "[Fixed] Windows: Menu items are no longer truncated - #3547",
      "[Fixed] Windows: Prevent disabled menu items from being accessed - #3391 #1521"
    ],
    "1.0.11-test0": [
      "[Improved] now with a new major version of electron-packager"
    ],
    "1.0.11-beta0": [
      "[Improved] Refresh the pull requests list after fetching - #3503",
      "[Improved] Rename the \"Install Update\" button to \"Quit and Install Update\" - #3494. Thanks @say25!",
      "[Fixed] URL encode branch names when creating a pull request - #3509",
      "[Fixed] Windows: detecting available editors and shells now works even when the group policy blocks write registry access - #3105 #3405"
    ],
    "1.0.10": [
      "[New] ColdFusion Builder is now a supported external editor - #3336 #3321. Thanks @AtomicCons!",
      "[New] VSCode Insiders build is now a supported external editor - #3441. Thanks @say25!",
      "[New] BBEdit is now a supported external editor - #3467. Thanks @NiklasBr!",
      "[New] Hyper is now a supported shell on Windows too - #3455. Thanks @JordanMussi!",
      "[New] Swift is now syntax highlighted - #3305. Thanks @agisilaos!",
      "[New] Vue.js is now syntax highlighted - #3368. Thanks @wanecek!",
      "[New] CoffeeScript is now syntax highlighted - #3356. Thanks @agisilaos!",
      "[New] Cypher is now syntax highlighted - #3440. Thanks @say25!",
      "[New] .hpp is now syntax highlighted as C++ - #3420. Thanks @say25!",
      "[New] ML-like languages are now syntax highlighted - #3401. Thanks @say25!",
      "[New] Objective-C is now syntax highlighted - #3355. Thanks @koenpunt!",
      "[New] SQL is now syntax highlighted - #3389. Thanks @say25!",
      "[Improved] Better message on the 'Publish Branch' button when HEAD is unborn - #3344. Thanks @Venkat5694!",
      "[Improved] Better error message when trying to push to an archived repository - #3084. Thanks @agisilaos!",
      "[Improved] Avoid excessive background fetching when switching repositories - #3329",
      "[Improved] Ignore menu events sent when a modal is shown - #3308",
      "[Fixed] Parse changed files whose paths include a newline - #3271",
      "[Fixed] Parse file type changes - #3334",
      "[Fixed] Windows: 'Open without Git' would present the dialog again instead of actually opening a shell without git - #3290",
      "[Fixed] Avoid text selection when dragging resizable dividers - #3268",
      "[Fixed] Windows: Removed the title attribute on the Windows buttons so that they no longer leave their tooltips hanging around - #3348. Thanks @j-f1!",
      "[Fixed] Windows: Detect VS Code when installed to non-standard locations - #3304",
      "[Fixed] Hitting Return would select the first item in a filter list when the filter text was empty - #3447",
      "[Fixed] Add some missing keyboard shortcuts - #3327. Thanks @say25!",
      "[Fixed] Handle \"304 Not Modified\" responses - #3399",
      "[Fixed] Don't overwrite an existing .gitattributes when creating a new repository - #3419. Thanks @strafe!"
    ],
    "1.0.10-beta3": [
      "[New] Change \"Create Pull Request\" to \"Show Pull Request\" when there is already a pull request open for the branch - #2524",
      "[New] VSCode Insiders build is now a supported external editor - #3441. Thanks @say25!",
      "[New] BBEdit is now a supported external editor - #3467. Thanks @NiklasBr!",
      "[New] Hyper is now a supported shell - #3455. Thanks @JordanMussi!",
      "[New] Cypher is now syntax highlighted - #3440. Thanks @say25!",
      "[New] .hpp is now syntax highlighted as C++ - #3420. Thanks @say25!",
      "[New] ML-like languages are now syntax highlighted - #3401. Thanks @say25!",
      "[Improved] Use the same colors in pull request dropdown as we use on GitHub.com - #3451",
      "[Improved] Fancy pull request loading animations - #2868",
      "[Improved] Avoid excessive background fetching when switching repositories - #3329",
      "[Improved] Refresh the pull request list when the Push/Pull/Fetch button is clicked - #3448",
      "[Improved] Ignore menu events sent when a modal is shown - #3308",
      "[Fixed] Hitting Return would select the first item in a filter list when the filter text was empty - #3447",
      "[Fixed] Add some missing keyboard shortcuts - #3327. Thanks @say25!",
      "[Fixed] Handle \"304 Not Modified\" responses - #3399",
      "[Fixed] Don't overwrite an existing .gitattributes when creating a new repository - #3419. Thanks @strafe!"
    ],
    "1.0.10-beta2": [
      "[New] SQL is now syntax highlighted! - #3389. Thanks @say25!",
      "[Fixed] Windows: Detect VS Code when installed to non-standard locations - #3304"
    ],
    "1.0.10-beta1": [
      "[New] Vue.js code is now syntax highlighted! - #3368. Thanks @wanecek!",
      "[New] CoffeeScript is now syntax highlighted! - #3356. Thanks @agisilaos!",
      "[New] Highlight .m as Objective-C - #3355. Thanks @koenpunt!",
      "[Improved] Use smarter middle truncation for branch names - #3357",
      "[Fixed] Windows: Removed the title attribute on the Windows buttons so that they no longer leave their tooltips hanging around - #3348. Thanks @j-f1!"
    ],
    "1.0.10-beta0": [
      "[New] ColdFusion Builder is now available as an option for External Editor - #3336 #3321. Thanks @AtomicCons!",
      "[New] Swift code is now syntax highlighted - #3305. Thanks @agisilaos!",
      "[Improved] Better message on the 'Publish Branch' button when HEAD is unborn - #3344. Thanks @Venkat5694!",
      "[Improved] Better error message when trying to push to an archived repository - #3084. Thanks @agisilaos!",
      "[Fixed] Parse changed files whose paths include a newline - #3271",
      "[Fixed] Parse file type changes - #3334",
      "[Fixed] Windows: 'Open without Git' would present the dialog again instead of actually opening a shell without git - #3290",
      "[Fixed] Avoid text selection when dragging resizable dividers - #3268"
    ],
    "1.0.9": [
      "[New] ColdFusion Builder is now available as an option for External Editor - #3336 #3321. Thanks @AtomicCons!",
      "[New] Swift code is now syntax highlighted - #3305. Thanks @agisilaos!",
      "[Improved] Better message on the 'Publish Branch' button when HEAD is unborn - #3344. Thanks @Venkat5694!",
      "[Improved] Better error message when trying to push to an archived repository - #3084. Thanks @agisilaos!",
      "[Fixed] Parse changed files whose paths include a newline - #3271",
      "[Fixed] Parse file type changes - #3334",
      "[Fixed] Windows: 'Open without Git' would present the dialog again instead of actually opening a shell without git - #3290",
      "[Fixed] Avoid text selection when dragging resizable dividers - #3268"
    ],
    "1.0.9-beta1": [
      "[New] ColdFusion Builder is now available as an option for External Editor - #3336 #3321. Thanks @AtomicCons!",
      "[New] Swift code is now syntax highlighted - #3305. Thanks @agisilaos!",
      "[Improved] Better message on the 'Publish Branch' button when HEAD is unborn - #3344. Thanks @Venkat5694!",
      "[Improved] Better error message when trying to push to an archived repository - #3084. Thanks @agisilaos!",
      "[Fixed] Parse changed files whose paths include a newline - #3271",
      "[Fixed] Parse file type changes - #3334",
      "[Fixed] Windows: 'Open without Git' would present the dialog again instead of actually opening a shell without git - #3290",
      "[Fixed] Avoid text selection when dragging resizable dividers - #3268"
    ],
    "1.0.9-beta0": [
      "[Fixed] Crash when rendering diffs for certain types of files - #3249",
      "[Fixed] Continually being prompted to add the upstream remote, even when it already exists - #3252"
    ],
    "1.0.8": [
      "[Fixed] Crash when rendering diffs for certain types of files - #3249",
      "[Fixed] Continually being prompted to add the upstream remote, even when it already exists - #3252"
    ],
    "1.0.8-beta0": [
      "[New] Syntax highlighted diffs - #3101",
      "[New] Add upstream to forked repositories - #2364",
      "[Fixed] Only reset scale of title bar on macOS - #3193",
      "[Fixed] Filter symbolic refs in the branch list - #3196",
      "[Fixed] Address path issue with invoking Git Bash - #3186",
      "[Fixed] Update embedded Git to support repository hooks and better error messages - #3067 #3079",
      "[Fixed] Provide credentials to LFS repositories when performing checkout - #3167",
      "[Fixed] Assorted changelog typos - #3174 #3184 #3207. Thanks @strafe, @alanaasmaa and @jt2k!"
    ],
    "1.0.7": [
      "[New] Syntax highlighted diffs - #3101",
      "[New] Add upstream to forked repositories - #2364",
      "[Fixed] Only reset scale of title bar on macOS - #3193",
      "[Fixed] Filter symbolic refs in the branch list - #3196",
      "[Fixed] Address path issue with invoking Git Bash - #3186",
      "[Fixed] Update embedded Git to support repository hooks and better error messages - #3067 #3079",
      "[Fixed] Provide credentials to LFS repositories when performing checkout - #3167",
      "[Fixed] Assorted changelog typos - #3174 #3184 #3207. Thanks @strafe, @alanaasmaa and @jt2k!"
    ],
    "1.0.7-beta0": [
      "[Fixed] The Branches list wouldn't display the branches for non-GitHub repositories - #3169",
      "[Fixed] Pushing or pulling could error when the temp directory was unavailable - #3046"
    ],
    "1.0.6": [
      "[Fixed] The Branches list wouldn't display the branches for non-GitHub repositories - #3169",
      "[Fixed] Pushing or pulling could error when the temp directory was unavailable - #3046"
    ],
    "1.0.5": [
      "[New] The command line interface now provides some helpful help! - #2372. Thanks @j-f1!",
      "[New] Create new branches from the Branches foldout - #2784",
      "[New] Add support for VSCode Insiders - #3012 #3062. Thanks @MSathieu!",
      "[New] Linux: Add Atom and Sublime Text support - #3133. Thanks @ziggy42!",
      "[New] Linux: Tilix support - #3117. Thanks @ziggy42!",
      "[New] Linux: Add Visual Studio Code support - #3122. Thanks @ziggy42!",
      "[Improved] Report errors when a problem occurs storing tokens - #3159",
      "[Improved] Bump to Git 2.14.3 - #3146",
      "[Improved] Don't try to display diffs that could cause the app to hang - #2596",
      "[Fixed] Handle local user accounts with URL-hostile characters - #3107",
      "[Fixed] Cloning a repository which uses Git LFS would leave all the files appearing modified - #3146",
      "[Fixed] Signing in in the Welcome flow could hang - #2769",
      "[Fixed] Properly replace old Git LFS configuration values - #2984"
    ],
    "1.0.5-beta1": [
      "[New] Create new branches from the Branches foldout - #2784",
      "[New] Add support for VSCode Insiders - #3012 #3062. Thanks @MSathieu!",
      "[New] Linux: Add Atom and Sublime Text support - #3133. Thanks @ziggy42!",
      "[New] Linux: Tilix support - #3117. Thanks @ziggy42!",
      "[New] Linux: Add Visual Studio Code support - #3122. Thanks @ziggy42!",
      "[Improved] Report errors when a problem occurs storing tokens - #3159",
      "[Improved] Bump to Git 2.14.3 - #3146",
      "[Improved] Don't try to display diffs that could cause the app to hang - #2596",
      "[Fixed] Handle local user accounts with URL-hostile characters - #3107",
      "[Fixed] Cloning a repository which uses Git LFS would leave all the files appearing modified - #3146",
      "[Fixed] Signing in in the Welcome flow could hang - #2769",
      "[Fixed] Properly replace old Git LFS configuration values - #2984"
    ],
    "1.0.5-test1": [],
    "1.0.5-test0": [],
    "1.0.5-beta0": [
      "[New] The command line interface now provides some helpful help! - #2372. Thanks @j-f1!"
    ],
    "1.0.4": [
      "[New] Report Git LFS progress when cloning, pushing, pulling, or reverting - #2226",
      "[Improved] Increased diff contrast and and line gutter selection - #2586 #2181",
      "[Improved] Clarify why publishing a branch is disabled in various scenarios - #2773",
      "[Improved] Improved error message when installing the command Line tool fails - #2979. Thanks @agisilaos!",
      "[Improved] Format the branch name in \"Create Branch\" like we format branch names elsewhere - #2977. Thanks @j-f1!",
      "[Fixed] Avatars not updating after signing in - #2911",
      "[Fixed] Lots of bugs if there was a file named \"HEAD\" in the repository - #3009 #2721 #2938",
      "[Fixed] Handle duplicate config values when saving user.name and user.email - #2945",
      "[Fixed] The \"Create without pushing\" button when creating a new pull request wouldn't actually do anything - #2917"
    ],
    "1.0.4-beta1": [
      "[New] Report Git LFS progress when cloning, pushing, pulling, or reverting - #2226",
      "[Improved] Increased diff contrast and and line gutter selection - #2586 #2181",
      "[Improved] Clarify why publishing a branch is disabled in various scenarios - #2773",
      "[Improved] Improved error message when installing the command Line tool fails - #2979. Thanks @agisilaos!",
      "[Improved] Format the branch name in \"Create Branch\" like we format branch names elsewhere - #2977. Thanks @j-f1!",
      "[Fixed] Avatars not updating after signing in - #2911",
      "[Fixed] Lots of bugs if there was a file named \"HEAD\" in the repository - #3009 #2721 #2938",
      "[Fixed] Handle duplicate config values when saving user.name and user.email - #2945",
      "[Fixed] The \"Create without pushing\" button when creating a new pull request wouldn't actually do anything - #2917 #2917"
    ],
    "1.0.4-beta0": [
      "[Improved] Increase the contrast of the modified file status octicons - #2914",
      "[Fixed] Showing changed files in Finder/Explorer would open the file - #2909",
      "[Fixed] macOS: Fix app icon on High Sierra - #2915",
      "[Fixed] Cloning an empty repository would fail - #2897 #2906",
      "[Fixed] Catch logging exceptions - #2910"
    ],
    "1.0.3": [
      "[Improved] Increase the contrast of the modified file status octicons - #2914",
      "[Fixed] Showing changed files in Finder/Explorer would open the file - #2909",
      "[Fixed] macOS: Fix app icon on High Sierra - #2915",
      "[Fixed] Cloning an empty repository would fail - #2897 #2906",
      "[Fixed] Catch logging exceptions - #2910"
    ],
    "1.0.2": [
      "[Improved] Better message for GitHub Enterprise users when there is a network error - #2574. Thanks @agisilaos!",
      "[Improved] Clone error message now suggests networking might be involved - #2872. Thanks @agisilaos!",
      "[Improved] Include push/pull progress information in the push/pull button tooltip - #2879",
      "[Improved] Allow publishing a brand new, empty repository - #2773",
      "[Improved] Make file paths in lists selectable - #2801. Thanks @artivilla!",
      "[Fixed] Disable LFS hook creation when cloning - #2809",
      "[Fixed] Use the new URL for the \"Show User Guides\" menu item - #2792. Thanks @db6edr!",
      "[Fixed] Make the SHA selectable when viewing commit details - #1154",
      "[Fixed] Windows: Make `github` CLI work in Git Bash - #2712",
      "[Fixed] Use the initial path provided when creating a new repository - #2883",
      "[Fixed] Windows: Avoid long path limits when discarding changes - #2833",
      "[Fixed] Files would get deleted when undoing the first commit - #2764",
      "[Fixed] Find the repository root before adding it - #2832",
      "[Fixed] Display warning about an existing folder before cloning - #2777 #2830",
      "[Fixed] Show contents of directory when showing a repository from Show in Explorer/Finder instead of showing the parent - #2798"
    ],
    "1.0.2-beta1": [
      "[Improved] Clone error message now suggests networking might be involved - #2872. Thanks @agisilaos!",
      "[Improved] Include push/pull progress information in the push/pull button tooltip - #2879",
      "[Improved] Allow publishing a brand new, empty repository - #2773",
      "[Improved] Make file paths in lists selectable - #2801. Thanks @artivilla!",
      "[Fixed] Use the initial path provided when creating a new repository - #2883",
      "[Fixed] Windows: Avoid long path limits when discarding changes - #2833",
      "[Fixed] Files would get deleted when undoing the first commit - #2764",
      "[Fixed] Find the repository root before adding it - #2832",
      "[Fixed] Display warning about an existing folder before cloning - #2777 #2830",
      "[Fixed] Show contents of directory when showing a repository from Show in Explorer/Finder instead of showing the parent - #2798"
    ],
    "1.0.2-beta0": [
      "[Improved] Message for GitHub Enterprise users when there is a network error - #2574. Thanks @agisilaos!",
      "[Fixed] Disable LFS hook creation when cloning - #2809",
      "[Fixed] Use the new URL for the \"Show User Guides\" menu item - #2792. Thanks @db6edr!",
      "[Fixed] Make the SHA selectable when viewing commit details - #1154",
      "[Fixed] Windows: Make `github` CLI work in Git Bash - #2712"
    ],
    "1.0.1": [
      "[Improved] Message for GitHub Enterprise users when there is a network error - #2574. Thanks @agisilaos!",
      "[Fixed] Disable LFS hook creation when cloning - #2809",
      "[Fixed] Use the new URL for the \"Show User Guides\" menu item - #2792. Thanks @db6edr!",
      "[Fixed] Make the SHA selectable when viewing commit details - #1154",
      "[Fixed] Windows: Make `github` CLI work in Git Bash - #2712"
    ],
    "1.0.1-beta0": [
      "[Fixed] Use the loading/disabled state while publishing - #1995",
      "[Fixed] Lock down menu item states for unborn repositories - #2744 #2573",
      "[Fixed] Windows: Detecting the available shells and editors when using a language other than English - #2735"
    ],
    "1.0.0": [
      "[Fixed] Use the loading/disabled state while publishing - #1995",
      "[Fixed] Lock down menu item states for unborn repositories - #2744 #2573",
      "[Fixed] Windows: Detecting the available shells and editors when using a language other than English - #2735"
    ],
    "1.0.0-beta3": [
      "[New] Allow users to create repositories with descriptions - #2719. Thanks @davidcelis!",
      "[New] Use `lfs clone` for faster cloning of LFS repositories - #2679",
      "[Improved] Prompt to override existing LFS filters - #2693",
      "[Fixed] Don't install LFS hooks when checking if a repo uses LFS - #2732",
      "[Fixed] Ensure nothing is staged as part of undoing the first commit - #2656",
      "[Fixed] \"Clone with Desktop\" wouldn't include the repository name in the path - #2704"
    ],
    "0.9.1": [
      "[New] Allow users to create repositories with descriptions - #2719. Thanks @davidcelis!",
      "[New] Use `lfs clone` for faster cloning of LFS repositories - #2679",
      "[Improved] Prompt to override existing LFS filters - #2693",
      "[Fixed] Don't install LFS hooks when checking if a repo uses LFS - #2732",
      "[Fixed] Ensure nothing is staged as part of undoing the first commit - #2656",
      "[Fixed] \"Clone with Desktop\" wouldn't include the repository name in the path - #2704"
    ],
    "1.0.0-beta2": [
      "[New] Allow users to create repositories with descriptions - #2719. Thanks @davidcelis!",
      "[New] Use `lfs clone` for faster cloning of LFS repositories - #2679",
      "[Improved] Prompt to override existing LFS filters - #2693",
      "[Fixed] Don't install LFS hooks when checking if a repo uses LFS - #2732",
      "[Fixed] Ensure nothing is staged as part of undoing the first commit - #2656",
      "[Fixed] \"Clone with Desktop\" wouldn't include the repository name in the path - #2704"
    ],
    "0.9.0": [
      "[New] Allow users to create repositories with descriptions - #2719. Thanks @davidcelis!",
      "[New] Use `lfs clone` for faster cloning of LFS repositories - #2679",
      "[Improved] Prompt to override existing LFS filters - #2693",
      "[Fixed] Don't install LFS hooks when checking if a repo uses LFS - #2732",
      "[Fixed] Ensure nothing is staged as part of undoing the first commit - #2656",
      "[Fixed] \"Clone with Desktop\" wouldn't include the repository name in the path - #2704"
    ],
    "0.8.2": [
      "[New] Ask to install LFS filters when an LFS repository is added - #2227",
      "[New] Clone GitHub repositories tab - #57",
      "[New] Option to opt-out of confirming discarding changes - #2681",
      "[Fixed] Long commit summary truncation - #1742",
      "[Fixed] Ensure the repository list is always enabled - #2648",
      "[Fixed] Windows: Detecting the available shells and editors when using a non-ASCII user encoding - #2624",
      "[Fixed] Clicking the \"Cancel\" button on the Publish Branch dialog - #2646",
      "[Fixed] Windows: Don't rely on PATH for knowing where to find chcp - #2678",
      "[Fixed] Relocating a repository now actually does that - #2685",
      "[Fixed] Clicking autocompletes inserts them - #2674",
      "[Fixed] Use shift for shortcut chord instead of alt - #2607",
      "[Fixed] macOS: \"Open in Terminal\" works with repositories with spaces in their path - #2682"
    ],
    "1.0.0-beta1": [
      "[New] Option to to opt-out of confirming discarding changes - #2681",
      "[Fixed] Windows: Don't rely on PATH for knowing where to find chcp - #2678",
      "[Fixed] Relocating a repository now actually does that - #2685",
      "[Fixed] Clicking autocompletes inserts them - #2674",
      "[Fixed] Use shift for shortcut chord instead of alt - #2607",
      "[Fixed] macOS: \"Open in Terminal\" works with repositories with spaces in their path - #2682"
    ],
    "1.0.0-beta0": [
      "[New] Ask to install LFS filters when an LFS repository is added - #2227",
      "[New] Clone GitHub repositories tab - #57",
      "[Fixed] Long commit summary truncation - #1742",
      "[Fixed] Ensure the repository list is always enabled - #2648",
      "[Fixed] Windows: Detecting the available shells and editors when using a non-ASCII user encoding - #2624",
      "[Fixed] Clicking the \"Cancel\" button on the Publish Branch dialog - #2646"
    ],
    "0.8.1": [
      "[New] 'Open in Shell' now supports multiple shells - #2473",
      "[New] Windows: Enable adding self-signed certificates - #2581",
      "[Improved] Enhanced image diffs - #2383",
      "[Improved] Line diffs - #2461",
      "[Improved] Octicons updated - #2495",
      "[Improved] Adds ability to close repository list using shortcut - #2532",
      "[Improved] Switch default buttons in the Publish Branch dialog - #2515",
      "[Improved] Bring back \"Contact Support\" - #1472",
      "[Improved] Persist repository filter text after closing repository list - #2571",
      "[Improved] Redesigned example commit in the Welcome flow - #2141",
      "[Improved] Tidy up initial \"external editor\" experience - #2551",
      "[Fixed] 'Include All' checkbox not in sync with partial selection - #2493",
      "[Fixed] Copied text from diff removed valid characters - #2499",
      "[Fixed] Click-focus on Windows would dismiss dialog - #2488",
      "[Fixed] Branch list not rendered in app - #2531",
      "[Fixed] Git operations checking certificate store - #2520",
      "[Fixed] Properly identify repositories whose remotes have a trailing slash - #2584",
      "[Fixed] Windows: Fix launching the `github` command line tool - #2563",
      "[Fixed] Use the primary email address if it's public - #2244",
      "[Fixed] Local branch not checked out after clone - #2561",
      "[Fixed] Only the most recent 30 issues would autocomplete for GitHub Enterprise repositories - #2541",
      "[Fixed] Missing \"View on GitHub\" menu item for non-Gitub repositories - #2615",
      "[Fixed] New tab opened when pressing \"]\" for certain keyboard layouts - #2607",
      "[Fixed] Windows: Crash when exiting full screen - #1502",
      "[Fixed] Windows: Detecting the available shells and editors when using a non-ASCII user encoding - #2624",
      "[Fixed] Ensure the repository list is always accessible - #2648"
    ],
    "0.8.1-beta4": [
      "[Improved] Persist repository filter text after closing repository list - #2571",
      "[Improved] Redesigned example commit in the Welcome flow - #2141",
      "[Improved] Tidy up initial \"external editor\" experience - #2551",
      "[Fixed] Missing \"View on GitHub\" menu item for non-Gitub repositories - #2615",
      "[Fixed] New tab opened when pressing \"]\" for certain keyboard layouts - #2607",
      "[Fixed] Windows: Crash when exiting full screen - #1502"
    ],
    "0.8.1-beta3": [
      "[New] Windows: Enable adding self-signed certificates - #2581",
      "[Improved] Adds ability to close repository list using shortcut - #2532",
      "[Improved] Switch default buttons in the Publish Branch dialog - #2515",
      "[Improved] Bring back \"Contact Support\" - #1472",
      "[Fixed] Properly identify repositories whose remotes have a trailing slash - #2584",
      "[Fixed] Windows: Fix launching the `github` command line tool - #2563",
      "[Fixed] Use the primary email address if it's public - #2244",
      "[Fixed] Local branch not checked out after clone - #2561",
      "[Fixed] Only the most recent 30 issues would autocomplete for GitHub Enterprise repositories - #2541"
    ],
    "0.8.1-beta2": [
      "[Fixed] Branch list not rendered in app - #2531",
      "[Fixed] Git operations checking certificate store - #2520"
    ],
    "0.8.1-beta1": [
      "[New] 'Open in Shell' now supports multiple shells - #2473",
      "[Improved] Enhanced image diffs - #2383",
      "[Improved] Line diffs - #2461",
      "[Improved] Octicons updated - #2495",
      "[Fixed] 'Include All' checkbox not in sync with partial selection - #2493",
      "[Fixed] Copied text from diff removed valid characters - #2499",
      "[Fixed] Click-focus on Windows would dismiss dialog - #2488"
    ],
    "0.8.1-beta0": [],
    "0.8.0": [
      "[New] Added commit context menu - #2434",
      "[New] Added 'Open in External Editor' - #2009",
      "[New] Can choose whether a branch should be deleted on the remote as well as locally - #2136",
      "[New] Support authenticating with non-GitHub servers - #852",
      "[New] Added the ability to revert a commit - #752",
      "[New] Added a keyboard shortcut for opening the repository in the shell - #2138",
      "[Improved] Copied diff text no longer includes the line changetype markers - #1499",
      "[Improved] Fetch if a push fails because they need to pull first - #2431",
      "[Improved] Discard changes performance - #1889",
      "[Fixed] Show 'Add Repository' dialog when repository is dragged onto the app - #2442",
      "[Fixed] Dialog component did not remove event handler - #2469",
      "[Fixed] Open in External Editor context menu - #2475",
      "[Fixed] Update to Git 2.14.1 to fix security vulnerability - #2432",
      "[Fixed] Recent branches disappearing after renaming a branch - #2426",
      "[Fixed] Changing the default branch on GitHub.com is now reflected in the app - #1489",
      "[Fixed] Swap around some callouts for no repositories - #2447",
      "[Fixed] Darker unfocused selection color - #1669",
      "[Fixed] Increase the max sidebar width - #1588",
      "[Fixed] Don't say \"Publish this branch to GitHub\" for non-GitHub repositories - #1498",
      "[Fixed] macOS: Protocol schemes not getting registered - #2429",
      "[Fixed] Patches which contain the \"no newline\" marker would fail to apply - #2123",
      "[Fixed] Close the autocompletion popover when it loses focus - #2358",
      "[Fixed] Clear the selected org when switching Publish Repository tabs - #2386",
      "[Fixed] 'Create Without Pushing' button throwing an exception while opening a pull request - #2368",
      "[Fixed] Windows: Don't removing the running app out from under itself when there are updates pending - #2373",
      "[Fixed] Windows: Respect `core.autocrlf` and `core.safeclrf` when modifying the .gitignore - #1535",
      "[Fixed] Windows: Fix opening the app from the command line - #2396"
    ],
    "0.7.3-beta5": [],
    "0.7.3-beta4": [],
    "0.7.3-beta3": [],
    "0.7.3-beta2": [],
    "0.7.3-beta1": [],
    "0.7.3-beta0": [],
    "0.7.2": ["[Fixed] Issues with auto-updating to 0.7.1."],
    "0.7.2-beta0": [],
    "0.7.1": [
      "[Improved] Redesigned error and warning dialogs to be clearer - #2277",
      "[Improved] Create Pull Request dialog shows more feedback while it's working - #2265",
      "[Improved] Version text is now copiable - #1935",
      "[Fixed] Preserve existing GitHub API information when API requests fail - #2282",
      "[Fixed] Pass through error messages as received from the API - #2279",
      "[Fixed] The Pull and Create Pull Request menu items had the same shortcut - #2274",
      "[Fixed] Launching the `github` command line tool from a Fish shell - #2299",
      "[Fixed] Help menu items now work - #2314",
      "[Fixed] Windows: `github` command line tool not installing after updating - #2312",
      "[Fixed] Caret position jumping around while changing the path for adding a local repository - #2222",
      "[Fixed] Error dialogs being closed too easily - #2211",
      "[Fixed] Windows: Non-ASCII credentials were mangled - #189"
    ],
    "0.7.1-beta5": [
      "[Improved] Redesigned error and warning dialogs to be clearer - #2277",
      "[Improved] Create Pull Request dialog shows more feedback while it's working - #2265",
      "[Fixed] Preserve existing GitHub API information when API requests fail - #2282",
      "[Fixed] Pass through error messages as received from the API - #2279",
      "[Fixed] The Pull and Create Pull Request menu items had the same shortcut - #2274",
      "[Fixed] Launching the `github` command line tool from a Fish shell - #2299",
      "[Fixed] Help menu items now work - #2314",
      "[Fixed] Windows: `github` command line tool not installing after updating - #2312",
      "[Fixed] Caret position jumping around while changing the path for adding a local repository - #2222",
      "[Fixed] Error dialogs being closed too easily - #2211",
      "[Fixed] Windows: Non-ASCII credentials were mangled - #189"
    ],
    "0.7.1-beta4": [],
    "0.7.1-beta3": [],
    "0.7.1-beta2": [],
    "0.7.1-beta1": [],
    "0.7.1-beta0": [
      "[Improved] Redesigned error and warning dialogs to be clearer - #2277",
      "[Fixed] Preserve existing GitHub API information when API requests fail - #2282",
      "[Fixed] Pass through error messages as received from the API - #2279",
      "[Fixed] The Pull and Create Pull Request menu items had the same shortcut - #2274",
      "[Fixed] Launching the `github` command line tool from a Fish shell - #2299"
    ],
    "0.7.0": [
      "[New] Added the Branch > Create Pull Request menu item - #2135",
      "[New] Added the `github` command line tool - #696",
      "[Improved] Better error message when publishing a repository fails - #2089",
      "[Improved] Windows: Don't recreate the desktop shortcut if it's been deleted - #1759",
      "[Fixed] Cloning a repository's wiki - #1624",
      "[Fixed] Don't call GitHub Enterprise GitHub.com - #2094",
      "[Fixed] Don't push after publishing a new repository if the branch is unborn - #2086",
      "[Fixed] Don't close dialogs when clicking the title bar - #2056",
      "[Fixed] Windows: Clicking 'Show in Explorer' doesn't bring Explorer to the front - #2127",
      "[Fixed] Windows: Opening links doesn't bring the browser to the front - #1945",
      "[Fixed] macOS: Closing the window wouldn't exit fullscreen -  #1901",
      "[Fixed] Scale blankslate images so they look nicer on high resolution displays - #1946",
      "[Fixed] Windows: Installer not completing or getting stuck in a loop - #1875 #1863",
      "[Fixed] Move the 'Forgot Password' link to fix the tab order of the sign in view - #2200"
    ],
    "0.6.3-beta7": [],
    "0.6.3-beta6": [],
    "0.6.3-beta5": [],
    "0.6.3-beta4": [],
    "0.6.3-beta3": [],
    "0.6.3-beta2": [],
    "0.6.3-beta1": [],
    "0.6.3-beta0": [],
    "0.6.2": [
      "[New] Link to User Guides from the Help menu - #1963",
      "[New] Added the 'Open in External Editor' contextual menu item to changed files - #2023",
      "[New] Added the 'Show' and 'Open Command Prompt' contextual menu items to repositories - #1554",
      "[New] Windows: Support self-signed or untrusted certificates - #671",
      "[New] Copy the SHA to the clipboard when clicked - #1501",
      "[Improved] Provide the option of initializing a new repository when adding a directory that isn't already one - #969",
      "[Improved] Link to the working directory when there are no changes - #1871",
      "[Improved] Hitting Enter when selecting a base branch creates the new branch - #1780",
      "[Improved] Prefix repository names with their owner if they are ambiguous - #1848",
      "[Fixed] Sort and filter licenses like GitHub.com - #1987",
      "[Fixed] Long branch names not getting truncated in the Rename Branch dialog - #1891",
      "[Fixed] Prune old log files - #1540",
      "[Fixed] Ensure the local path is valid before trying to create a new repository - #1487",
      "[Fixed] Support cloning repository wikis - #1624",
      "[Fixed] Disable the Select All checkbox when there are no changes - #1389",
      "[Fixed] Changed docx files wouldn't show anything in the diff panel - #1990",
      "[Fixed] Disable the Merge button when there are no commits to merge - #1359",
      "[Fixed] Username/password authentication not working for GitHub Enterprise - #2064",
      "[Fixed] Better error messages when an API call fails - #2017",
      "[Fixed] Create the 'logs' directory if it doesn't exist - #1550",
      "[Fixed] Enable the 'Remove' menu item for missing repositories - #1776"
    ],
    "0.6.1": [
      "[Fixed] Properly log stats opt in/out - #1949",
      "[Fixed] Source maps for exceptions in the main process - #1957",
      "[Fixed] Styling of the exception dialog - #1956",
      "[Fixed] Handle ambiguous references - #1947",
      "[Fixed] Handle non-ASCII text in diffs - #1970",
      "[Fixed] Uncaught exception when hitting the arrow keys after showing autocompletions - #1971",
      "[Fixed] Clear the organizations list when publishing a new repository and switching between tabs - #1969",
      "[Fixed] Push properly when a tracking branch has a different name from the local branch - #1967",
      "[Improved] Warn when line endings will change - #1906"
    ],
    "0.6.0": [
      "[Fixed] Issue autocompletion not working for older issues - #1814",
      "[Fixed] GitHub repository association not working for repositories with some remote URL formats - #1826 #1679",
      "[Fixed] Don't try to delete a remote branch that no longer exists - #1829",
      "[Fixed] Tokens created by development builds would be used in production builds but wouldn't work - #1727",
      "[Fixed] Submodules can now be added - #708",
      "[Fixed] Properly handle the case where a file is added to the index but removed from the working tree - #1310",
      "[Fixed] Use a local image for the default avatar - #1621",
      "[Fixed] Make the file path in diffs selectable - #1768",
      "[Improved] More logging! - #1823",
      "[Improved] Better error message when trying to add something that's not a repository - #1747",
      "[Improved] Copy the shell environment into the app's environment - #1796",
      "[Improved] Updated to Git 2.13.0 - #1897",
      "[Improved] Add 'Reveal' to the contextual menu for changed files - #1566",
      "[Improved] Better handling of large diffs - #1818 #1524",
      "[Improved] App launch time - #1900"
    ],
    "0.5.9": [
      "[New] Added Zoom In and Zoom Out - #1217",
      "[Fixed] Various errors when on an unborn branch - #1450",
      "[Fixed] Disable push/pull menu items when there is no remote - #1448",
      "[Fixed] Better error message when the GitHub Enterprise version is too old - #1628",
      "[Fixed] Error parsing non-JSON responses - #1505 #1522",
      "[Fixed] Updated the 'Install Git' help documentation link - #1797",
      "[Fixed] Disable menu items while in the Welcome flow - #1529",
      "[Fixed] Windows: Fall back to HOME if Document cannot be found - #1825",
      "[Improved] Close the window when an exception occurs - #1562",
      "[Improved] Always use merge when pulling - #1627",
      "[Improved] Move the 'New Branch' menu item into the Branch menu - #1757",
      "[Improved] Remove Repository's default button is now Cancel - #1751",
      "[Improved] Only fetch the default remote - #1435",
      "[Improved] Faster commits with many files - #1405",
      "[Improved] Measure startup time more reliably - #1798",
      "[Improved] Prefer the GitHub repository name instead of the name on disk - #664"
    ],
    "0.5.8": [
      "[Fixed] Switching tabs in Preferences/Settings or Repository Settings would close the dialog - #1724",
      "[Improved] Standardized colors which improves contrast and readability - #1713"
    ],
    "0.5.7": [
      "[Fixed] Windows: Handle protocol events which launch the app - #1582",
      "[Fixed] Opting out of stats reporting in the Welcome flow - #1698",
      "[Fixed] Commit description text being too light - #1695",
      "[Fixed] Exception on startup if the app was activated too quickly - #1564",
      "[Improved] Default directory for cloning now - #1663",
      "[Improved] Accessibility support - #1289",
      "[Improved] Lovely blank slate illustrations - #1708"
    ],
    "0.5.6": [
      "[Fixed] macOS: The buttons in the Untrusted Server dialog not doing anything - #1622",
      "[Fixed] Better warning in Rename Branch when the branch will be created with a different name than was entered - #1480",
      "[Fixed] Provide a tooltip for commit summaries in the History list - #1483",
      "[Fixed] Prevent the Update Available banner from getting squished - #1632",
      "[Fixed] Title bar not responding to double-clicks - #1590 #1655",
      "[Improved] Discard All Changes is now accessible by right-clicking the file column header - #1635"
    ],
    "0.5.5": [
      "[Fixed] Save the default path after creating a new repository - #1486",
      "[Fixed] Only let the user launch the browser once for the OAuth flow - #1427",
      "[Fixed] Don't linkify invalid URLs - #1456",
      "[Fixed] Excessive padding in the Merge Branch dialog - #1577",
      "[Fixed] Octicon pixel alignment issues - #1584",
      "[Fixed] Windows: Invoking some menu items would break the window's snapped state - #1603",
      "[Fixed] macOS: Errors authenticating while pushing - #1514",
      "[Fixed] Don't linkify links in the History list or in Undo - #1548 #1608 #1474",
      "[Fixed] Diffs not working when certain git config values were set - #1559"
    ],
    "0.5.4": [
      "[Fixed] The release notes URL pointed to the wrong page - #1503",
      "[Fixed] Only create the `logs` directory if it doesn't already exist - #1510",
      "[Fixed] Uncaught exception creating a new repository if you aren't a member of any orgs - #1507",
      "[Fixed] Only report the first uncaught exception - #1517",
      "[Fixed] Include the name of the default branch in the New Branch dialog - #1449",
      "[Fixed] Uncaught exception if a network error occurred while loading user email addresses - #1522 #1508",
      "[Fixed] Uncaught exception while performing a contextual menu action - #1532",
      "[Improved] Move all error logging to the main process - #1473",
      "[Improved] Stats reporting reliability - #1561"
    ],
    "0.5.3": [
      "[Fixed] Display of large image diffs - #1494",
      "[Fixed] Discard Changes spacing - #1495"
    ],
    "0.5.2": [
      "[Fixed] Display errors that happen while publishing a repository - #1396",
      "[Fixed] Menu items not updating - #1462",
      "[Fixed] Always select the first changed file - #1306",
      "[Fixed] macOS: Use Title Case consistently - #1477 #1481",
      "[Fixed] Create Branch padding - #1479",
      "[Fixed] Bottom padding in commit descriptions - #1345",
      "[Improved] Dialog polish - #1451",
      "[Improved] Store logs in a logs directory - #1370",
      "[Improved] New Welcome illustrations - #1471",
      "[Improved] Request confirmation before removing a repository - #1233",
      "[Improved] Windows icon polish - #1457"
    ],
    "0.5.1": [
      "[New] Windows: A nice little gif while installing the app - #1440",
      "[Fixed] Disable pinch zoom - #1431",
      "[Fixed] Don't show carriage return indicators in diffs - #1444",
      "[Fixed] History wouldn't update after switching branches - #1446",
      "[Improved] Include more information in exception reports - #1429",
      "[Improved] Updated Terms and Conditions - #1438",
      "[Improved] Sub-pixel anti-aliasing in some lists - #1452",
      "[Improved] Windows: A new application identifier, less likely to collide with other apps - #1441"
    ],
    "0.5.0": [
      "[Added] Menu item for showing the app logs - #1349",
      "[Fixed] Don't let the two-factor authentication dialog be submitted while it's empty - #1386",
      "[Fixed] Undo Commit showing the wrong commit - #1373",
      "[Fixed] Windows: Update the icon used for the installer - #1410",
      "[Fixed] Undoing the first commit - #1401",
      "[Fixed] A second window would be opened during the OAuth dance - #1382",
      "[Fixed] Don't include the comment from the default merge commit message - #1367",
      "[Fixed] Show progress while committing - #923",
      "[Fixed] Windows: Merge Branch sizing would be wrong on high DPI monitors - #1210",
      "[Fixed] Windows: Resize the app from the top left corner - #1424",
      "[Fixed] Changing the destination path for cloning a repository now appends the repository's name - #1408",
      "[Fixed] The blank slate view could be visible briefly when the app launched - #1398",
      "[Improved] Performance updating menu items - #1321",
      "[Improved] Windows: Dim the title bar when the app loses focus - #1189"
    ],
    "0.0.39": ["[Fixed] An uncaught exception when adding a user - #1394"],
    "0.0.38": [
      "[New] Shiny new icon! - #1221",
      "[New] More helpful blank slate view - #871",
      "[Fixed] Don't allow Undo while pushing/pulling/fetching - #1047",
      "[Fixed] Updating the default branch on GitHub wouldn't be reflected in the app - #1028 #1314",
      "[Fixed] Long repository names would overflow their container - #1331",
      "[Fixed] Removed development menu items in production builds - #1031 #1251 #1323 #1340",
      "[Fixed] Create Branch no longer changes as it's animating closed - #1304",
      "[Fixed] Windows: Cut / Copy / Paste menu items not working - #1379",
      "[Improved] Show a better error message when the user tries to authenticate with a personal access token - #1313",
      "[Improved] Link to the repository New Issue page from the Help menu - #1349",
      "[Improved] Clone in Desktop opens the Clone dialog - #918"
    ],
    "0.0.37": [
      "[Fixed] Better display of the 'no newline at end of file' indicator - #1253",
      "[Fixed] macOS: Destructive dialogs now use the expected button order - #1315",
      "[Fixed] Display of submodule paths - #785",
      "[Fixed] Incomplete stats submission - #1337",
      "[Improved] Redesigned welcome flow - #1254",
      "[Improved] App launch time - #1225",
      "[Improved] Handle uncaught exceptions - #1106"
    ],
    "0.0.36": [
      "[Fixed] Bugs around associating an email address with a GitHub user - #975",
      "[Fixed] Use the correct reference name for an unborn branch - #1283",
      "[Fixed] Better diffs for renamed files - #980",
      "[Fixed] Typo in Create Branch - #1303",
      "[Fixed] Don't allow whitespace-only branch names - #1288",
      "[Improved] Focus ring polish - #1287",
      "[Improved] Less intrusive update notifications - #1136",
      "[Improved] Faster launch time on Windows - #1309",
      "[Improved] Faster git information refreshing - #1305",
      "[Improved] More consistent use of sentence case on Windows - #1316",
      "[Improved] Autocomplete polish - #1241"
    ],
    "0.0.35": [
      "[New] Show push/pull/fetch progress - #1238",
      "[Fixed] macOS: Add the Zoom menu item - #1260",
      "[Fixed] macOS: Don't show the titlebar while full screened - #1247",
      "[Fixed] Windows: Updates would make the app unresponsive - #1269",
      "[Fixed] Windows: Keyboard navigation in menus - #1293",
      "[Fixed] Windows: Repositories list item not working - #1293",
      "[Fixed] Auto updater errors not being propagated properly - #1266",
      "[Fixed] Only show the current branch tooltip on the branches button - #1275",
      "[Fixed] Double path truncation - #1270",
      "[Fixed] Sometimes toggling a file's checkbox would get undone - #1248",
      "[Fixed] Uncaught exception when internet connectivity was lost - #1048",
      "[Fixed] Cloned repositories wouldn't be associated with their GitHub repository - #1285",
      "[Improved] Better performance on large repositories - #1281",
      "[Improved] Commit summary is now expandable when the summary is long - #519",
      "[Improved] The SHA in historical commits is now selectable - #1154",
      "[Improved] The Create Branch dialog was polished and refined - #1137"
    ],
    "0.0.34": [
      "[New] macOS: Users can choose whether to accept untrusted certificates - #671",
      "[New] Windows: Users are prompted to install git when opening a shell if it is not installed - #813",
      "[New] Checkout progress is shown if branch switching takes a while - #1208",
      "[New] Commit summary and description are automatically populated for merge conflicts - #1228",
      "[Fixed] Cloning repositories while not signed in - #1163",
      "[Fixed] Merge commits are now created as merge commits - #1216",
      "[Fixed] Display of diffs with /r newline - #1234",
      "[Fixed] Windows: Maximized windows are no longer positioned slightly off screen - #1202",
      "[Fixed] JSON parse errors - #1243",
      "[Fixed] GitHub Enterprise repositories were not associated with the proper Enterprise repository - #1242",
      "[Fixed] Timestamps in the Branches list would wrap - #1255",
      "[Fixed] Merges created from pulling wouldn't use the right git author - #1262",
      "[Improved] Check for update errors are suppressed if they happen in the background - #1104, #1195",
      "[Improved] The shortcut to show the repositories list is now command or control-T - #1220",
      "[Improved] Command or control-W now closes open dialogs - #949",
      "[Improved] Less memory usage while parsing large diffs - #1235"
    ],
    "0.0.33": ["[Fixed] Update Now wouldn't update now - #1209"],
    "0.0.32": [
      "[New] You can now disable stats reporting from Preferences > Advanced - #1120",
      "[New] Acknowledgements are now available from About - #810",
      "[New] Open pull requests from dot com in the app - #808",
      "[Fixed] Don't show background fetch errors - #875",
      "[Fixed] No more surprise and delight - #620",
      "[Fixed] Can't discard renamed files - #1177",
      "[Fixed] Logging out of one account would log out of all accounts - #1192",
      "[Fixed] Renamed files truncation - #695",
      "[Fixed] Git on Windows now integrates with the system certificate store - #706",
      "[Fixed] Cloning with an account/repoository shortcut would always fail - #1150",
      "[Fixed] OS version reporting - #1130",
      "[Fixed] Publish a new repository would always fail - #1046",
      "[Fixed] Authentication would fail for the first repository after logging in - #1118",
      "[Fixed] Don't flood the user with errors if a repository disappears on disk - #1132",
      "[Improved] The Merge dialog uses the Branches list instead of a drop down menu - #749",
      "[Improved] Lots of design polish - #1188, #1183, #1170, #1184, #1181, #1179, #1142, #1125"
    ],
    "0.0.31": [
      "[New] Prompt user to login when authentication error occurs - #903",
      "[New] Windows application has a new app menu, replaces previous hamburger menu - #991",
      "[New] Refreshed colours to align with GitHub website scheme -  #1077",
      "[New] Custom about dialog on all platforms - #1102",
      "[Fixed] Improved error handling when probing for a GitHub Enterprise server - #1026",
      "[Fixed] User can cancel 2FA flow - #1057",
      "[Fixed] Tidy up current set of menu items - #1063",
      "[Fixed] Manually focus the window when a URL action has been received - #1072",
      "[Fixed] Disable middle-click event to prevent new windows being launched - #1074",
      "[Fixed] Pre-fill the account name in the Welcome wizard, not login - #1078",
      "[Fixed] Diffs wouldn't work if an external diff program was configured - #1123",
      "[Improved] Lots of design polish work - #1113, #1099, #1094, #1077"
    ],
    "0.0.30": [
      "[Fixed] Crash when invoking menu item due to incorrect method signature - #1041"
    ],
    "0.0.29": [
      "[New] Commit summary and description fields now display issues and mentions as links for GitHub repositories - #941",
      "[New] Show placeholder when the repository cannot be found on disk - #946",
      "[New] New Repository actions moved out of popover and into new menu - #1018",
      "[Fixed] Display a helpful error message when an unverified user signs into GitHub Desktop - #1010",
      "[Fixed] Fix kerning issue when access keys displayed - #1033",
      "[Fixed] Protected branches show a descriptive error when the push is rejected - #1036",
      "[Fixed] 'Open in shell' on Windows opens to repository location - #1037"
    ],
    "0.0.28": ["[Fixed] Bumping release notes to test deployments again"],
    "0.0.27": [
      "[Fixed] 2FA dialog when authenticating has information for SMS authentication - #1009",
      "[Fixed] Autocomplete for users handles accounts containing `-` - #1008"
    ],
    "0.0.26": [
      "[Fixed] Address deployment issue by properly documenting release notes"
    ],
    "0.0.25": [
      "[Added] Autocomplete displays user matches - #942",
      "[Fixed] Handle Enter key in repository and branch list when no matches exist - #995",
      "[Fixed] 'Add Repository' button displays in dropdown when repository list empty - #984",
      "[Fixed] Correct icon displayed for non-GitHub repository - #964 #955",
      "[Fixed] Enter key when inside dialog submits form - #956",
      "[Fixed] Updated URL handler entry on macOS - #945",
      "[Fixed] Commit button is disabled while commit in progress - #940",
      "[Fixed] Handle index state change when gitginore change is discarded - #935",
      "[Fixed] 'Create New Branch' view squashes branch list when expanded - #927",
      "[Fixed] Application creates repository path if it doesn't exist on disk - #925",
      "[Improved] Preferences sign-in flow updated to standalone dialogs - #961"
    ],
    "0.0.24": ["Changed a thing", "Added another thing"]
  }
}<|MERGE_RESOLUTION|>--- conflicted
+++ resolved
@@ -1,6 +1,5 @@
 {
   "releases": {
-<<<<<<< HEAD
     "3.2.6-beta1": [
       "[Fixed] Recreate stash after renaming branch - #16442",
       "[Fixed] Improved performance when selecting and viewing a large number of commits - #16880",
@@ -12,7 +11,7 @@
       "[Improved] The aria role of alert is applied to dialog error banners so they are announced by screen readers - #16809",
       "[Improved] Add Double Click to Open in Default Editor - #2620. Thanks @digitalmaster!",
       "[Improved] Upgrade to Electron v24.4.0 - #15831"
-=======
+    ],
     "3.2.6": [
       "[Fixed] The list of the repositories under the filter box on the \"Let's get started!\" page is visible - #16955"
     ],
@@ -33,7 +32,6 @@
       "[Improved] Focus the sign in with browser button on opening the enterprise server login screen - #16706",
       "[Improved] Show the remote branch name if it does not match the local branch name - #13591. Thanks @samuelko123!",
       "[Improved] Reduce retries of avatars that fail to load - #16592"
->>>>>>> 8a0f3ed3
     ],
     "3.2.4": [
       "[Fixed] The misattributed commit avatar popover no longer causes the changes list to have scrollbars - #16684",
