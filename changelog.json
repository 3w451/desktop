--- conflicted
+++ resolved
@@ -1,8 +1,6 @@
 {
   "releases": {
-<<<<<<< HEAD
     "3.1.4": ["[Improved] Upgrade embedded Git to 2.35.6"],
-=======
     "3.1.4-beta1": [
       "[Added] Add support for JetBrains Toolbox and JetBrains Fleet editor for Windows - #12912. Thanks @tsvetilian-ty!",
       "[Added] Add support for Emacs editor for Linux - #15857. Thanks @zipperer!",
@@ -10,7 +8,6 @@
       "[Improved] Pull request preview dialog only uses remote branches for base branch options - #15768",
       "[Improved] Upgrade embedded Git to 2.35.6"
     ],
->>>>>>> 90527172
     "3.1.3": [
       "[Fixed] Disable reorder, squashing, cherry-picking while an action of this type is in progress. - #15468",
       "[Fixed] Using the key command of 'Shift' + 'ArrowDown' adds the next commit below the current selection to the selection - #15549",
